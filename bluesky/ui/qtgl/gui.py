--- conflicted
+++ resolved
@@ -461,11 +461,7 @@
     def stack(self, text):
         self.sendEvent(manager.instance, StackTextEvent(cmdtext=text))
         # Echo back to command window
-<<<<<<< HEAD
-        self.display_stack(">> "+text)
-=======
         self.display_stack(">> " + text)
->>>>>>> 08175e95
 
     def display_stack(self, text):
         self.win.stackText.append(text)
