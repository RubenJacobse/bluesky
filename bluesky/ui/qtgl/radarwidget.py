from os import path
try:
    from PyQt5.QtCore import Qt, qCritical, QTimer, pyqtSlot
    from PyQt5.QtOpenGL import QGLWidget
    QT_VERSION = 5
except ImportError:
    from PyQt4.QtCore import Qt, qCritical, QTimer, pyqtSlot
    from PyQt4.QtOpenGL import QGLWidget
    QT_VERSION = 4

from ctypes import c_float, c_int, Structure
import numpy as np
import OpenGL.GL as gl


# Local imports
import bluesky as bs
from bluesky import settings
from bluesky.ui import palette
from bluesky.tools.aero import ft, nm, kts
from bluesky.navdatabase import load_aptsurface, load_coastlines
from .glhelpers import BlueSkyProgram, RenderObject, Font, UniformBuffer, \
    update_buffer, create_empty_buffer

from . import guiio as io

# Register settings defaults
settings.set_variable_defaults(
    gfx_path='data/graphics',
    text_size=13, apt_size=10,
    wpt_size=10, ac_size=16,
    asas_vmin=200.0, asas_vmax=500.0)

palette.set_default_colours(
    aircraft=(0,255,0),
    aptlabel=(220, 250, 255),
    aptsymbol=(148, 178, 235),
    background=(0,0,0),
    coastlines=(85, 85, 115),
    conflict=(255, 160, 0),
    pavement=(160, 160, 160),
    polys=(0,0,255),
    previewpoly=(0, 204, 255),
    route=(255, 0, 255),
    runways=(100, 100, 100),
    taxiways=(100, 100, 100),
    thresholds=(255,255,255),
    trails=(0, 255, 255),
    wptlabel=(220, 250, 255),
    wptsymbol=(148, 178, 235)
)

# Static defines
MAX_NAIRCRAFT         = 10000
MAX_NCONFLICTS        = 25000
MAX_ROUTE_LENGTH      = 100
MAX_POLYPREV_SEGMENTS = 100
MAX_ALLPOLYS_SEGMENTS = 2000
MAX_CUST_WPT          = 1000
MAX_TRAILLEN          = MAX_NAIRCRAFT * 1000

REARTH_INV            = 1.56961231e-7

VCOUNT_PZ             = 36

VERTEX_IS_LATLON, VERTEX_IS_METERS, VERTEX_IS_SCREEN = list(range(3))
ATTRIB_VERTEX, ATTRIB_TEXCOORDS, ATTRIB_LAT, ATTRIB_LON, ATTRIB_ORIENTATION, ATTRIB_COLOR, ATTRIB_TEXDEPTH = list(range(7))
ATTRIB_SELSSD, ATTRIB_LAT0, ATTRIB_LON0, ATTRIB_ALT0, ATTRIB_TAS0, ATTRIB_TRK0, ATTRIB_LAT1, ATTRIB_LON1, ATTRIB_ALT1, ATTRIB_TAS1, ATTRIB_TRK1, ATTRIB_ASASN, ATTRIB_ASASE = list(range(13))


class radarUBO(UniformBuffer):
    class Data(Structure):
        _fields_ = [("wrapdir", c_int), ("wraplon", c_float), ("panlat", c_float), ("panlon", c_float),
        ("zoom", c_float), ("screen_width", c_int), ("screen_height", c_int), ("vertex_scale_type", c_int)]

    data = Data()

    def __init__(self):
        super(radarUBO, self).__init__(self.data)

    def set_wrap(self, wraplon, wrapdir):
        self.data.wrapdir = wrapdir
        self.data.wraplon = wraplon

    def set_pan_and_zoom(self, panlat, panlon, zoom):
        self.data.panlat = panlat
        self.data.panlon = panlon
        self.data.zoom   = zoom

    def set_win_width_height(self, w, h):
        self.data.screen_width  = w
        self.data.screen_height = h

    def enable_wrap(self, flag=True):
        if not flag:
            wrapdir = self.data.wrapdir
            self.data.wrapdir = 0
            self.update(0, 4)
            self.data.wrapdir = wrapdir
        else:
            self.update(0, 4)

    def set_vertex_scale_type(self, vertex_scale_type):
        self.data.vertex_scale_type = vertex_scale_type
        self.update()


class RadarWidget(QGLWidget):
    def __init__(self, shareWidget=None):
        super(RadarWidget, self).__init__(shareWidget=shareWidget)
        self.setAttribute(Qt.WA_AcceptTouchEvents, True)
        self.grabGesture(Qt.PanGesture)
        self.grabGesture(Qt.PinchGesture)
        # self.grabGesture(Qt.SwipeGesture)

        self.width = self.height = 600
        self.viewport = (0, 0, 600, 600)
        self.panlat = 0.0
        self.panlon = 0.0
        self.zoom = 1.0
        self.ar = 1.0
        self.flat_earth = 1.0
        self.wraplon = int(-999)
        self.wrapdir = int(0)

        self.invalid_count  = 0

        self.map_texture    = 0
        self.naircraft      = 0
        self.nwaypoints     = 0
        self.ncustwpts      = 0
        self.nairports      = 0
        self.route_acid     = ""
        self.apt_inrange    = np.array([])
<<<<<<< HEAD
=======
        self.ssd_all        = False
        self.ssd_conflicts  = False
        self.iactconn       = 0
        self.nodedata       = list()
        self.asas_vmin      = settings.asas_vmin
        self.asas_vmax      = settings.asas_vmax

        # Display flags
        self.show_map       = True
        self.show_coast     = True
        self.show_traf      = True
        self.show_pz        = False
        self.show_lbl       = 2
        self.show_wpt       = 1
        self.show_apt       = 1
>>>>>>> cbcebc13

        self.initialized    = False

        # Connect to the io client's activenode changed signal
        io.actnodedata_changed.connect(self.actnodedataChanged)

        # Load vertex data
        self.vbuf_asphalt, self.vbuf_concrete, self.vbuf_runways, self.vbuf_rwythr, \
            self.apt_ctrlat, self.apt_ctrlon, self.apt_indices, rwythr = load_aptsurface()

    def actnodedataChanged(self, nodeid, nodedata, changed_elems):
        ''' Update buffers when a different node is selected, or when
            the data of the current node is updated. '''
        self.makeCurrent()

        # Polygon data change
        if 'POLY' in changed_elems:
            if len(nodedata.polydata):
                update_buffer(self.allpolysbuf, nodedata.polydata)
            self.allpolys.set_vertex_count(len(nodedata.polydata) // 2)

        # Trail data change
        if 'TRAILS' in changed_elems:
            if len(nodedata.traillat0):
                update_buffer(self.trailbuf, np.array(
                    list(zip(nodedata.traillat0, nodedata.traillon0,
                             nodedata.traillat1, nodedata.traillon1)), dtype=np.float32))
            self.traillines.set_vertex_count(4 * len(nodedata.traillat0))

        if 'CUSTWPT' in changed_elems:
            if nodedata.custwplbl:
                update_buffer(self.custwplblbuf, np.array(nodedata.custwplbl, dtype=np.string_))
                update_buffer(self.custwplatbuf, nodedata.custwplat)
                update_buffer(self.custwplonbuf, nodedata.custwplon)
            self.ncustwpts = len(nodedata.custwplat)

        # Update pan/zoom
        if 'PANZOOM' in changed_elems:
            self.panzoom(pan=nodedata.pan, zoom=nodedata.zoom, absolute=True)

    def create_objects(self):
        if not self.isValid():
            self.invalid_count += 1
            print('Radarwidget: Context not valid in create_objects, count=%d' % self.invalid_count)
            QTimer.singleShot(100, self.create_objects)
            return

        # Make the radarwidget context current, necessary when create_objects is not called from initializeGL
        self.makeCurrent()

        text_size = settings.text_size
        apt_size  = settings.apt_size
        wpt_size  = settings.wpt_size
        ac_size   = settings.ac_size

        # Initialize font for radar view with specified settings
        self.font = Font()
        self.font.create_font_array()
        self.font.init_shader(self.text_shader)

        # Load and bind world texture
        max_texture_size = gl.glGetIntegerv(gl.GL_MAX_TEXTURE_SIZE)
        print('Maximum supported texture size: %d' % max_texture_size)
        for i in [16384, 8192, 4096]:
            if max_texture_size >= i:
                fname = path.join(settings.gfx_path, 'world.%dx%d.dds' % (i, i / 2))
                print('Loading texture ' + fname)
                self.map_texture = self.bindTexture(fname)
                break

        # Create initial empty buffers for aircraft position, orientation, label, and color
        # usage flag indicates drawing priority:
        #
        # gl.GL_STREAM_DRAW  =  most frequent update
        # gl.GL_DYNAMIC_DRAW =  update
        # gl.GL_STATIC_DRAW  =  less frequent update

        self.achdgbuf      = create_empty_buffer(MAX_NAIRCRAFT * 4, usage=gl.GL_STREAM_DRAW)
        self.aclatbuf      = create_empty_buffer(MAX_NAIRCRAFT * 4, usage=gl.GL_STREAM_DRAW)
        self.aclonbuf      = create_empty_buffer(MAX_NAIRCRAFT * 4, usage=gl.GL_STREAM_DRAW)
        self.acaltbuf      = create_empty_buffer(MAX_NAIRCRAFT * 4, usage=gl.GL_STREAM_DRAW)
        self.actasbuf      = create_empty_buffer(MAX_NAIRCRAFT * 4, usage=gl.GL_STREAM_DRAW)
        self.accolorbuf    = create_empty_buffer(MAX_NAIRCRAFT * 4, usage=gl.GL_STREAM_DRAW)
        self.aclblbuf      = create_empty_buffer(MAX_NAIRCRAFT * 24, usage=gl.GL_STREAM_DRAW)
        self.confcpabuf    = create_empty_buffer(MAX_NCONFLICTS * 16, usage=gl.GL_STREAM_DRAW)
        self.trailbuf      = create_empty_buffer(MAX_TRAILLEN * 16, usage=gl.GL_STREAM_DRAW)
        self.asasnbuf      = create_empty_buffer(MAX_NAIRCRAFT * 4, usage=gl.GL_STREAM_DRAW)
        self.asasebuf      = create_empty_buffer(MAX_NAIRCRAFT * 4, usage=gl.GL_STREAM_DRAW)

        self.polyprevbuf   = create_empty_buffer(MAX_POLYPREV_SEGMENTS * 8, usage=gl.GL_DYNAMIC_DRAW)
        self.allpolysbuf   = create_empty_buffer(MAX_ALLPOLYS_SEGMENTS * 16, usage=gl.GL_DYNAMIC_DRAW)
        self.routebuf      = create_empty_buffer(MAX_ROUTE_LENGTH * 8, usage=gl.GL_DYNAMIC_DRAW)
        self.routewplatbuf = create_empty_buffer(MAX_ROUTE_LENGTH * 4, usage=gl.GL_DYNAMIC_DRAW)
        self.routewplonbuf = create_empty_buffer(MAX_ROUTE_LENGTH * 4, usage=gl.GL_DYNAMIC_DRAW)
        self.routelblbuf   = create_empty_buffer(MAX_ROUTE_LENGTH * 2*12, usage=gl.GL_DYNAMIC_DRAW)

        self.custwplatbuf  = create_empty_buffer(MAX_CUST_WPT * 4, usage=gl.GL_STATIC_DRAW)
        self.custwplonbuf  = create_empty_buffer(MAX_CUST_WPT * 4, usage=gl.GL_STATIC_DRAW)
        self.custwplblbuf  = create_empty_buffer(MAX_CUST_WPT * 5, usage=gl.GL_STATIC_DRAW)

        # ------- Map ------------------------------------
        mapvertices = np.array([(-90.0, 540.0), (-90.0, -540.0), (90.0, -540.0), (90.0, 540.0)], dtype=np.float32)
        texcoords   = np.array([(1, 3), (1, 0), (0, 0), (0, 3)], dtype=np.float32)
        self.map    = RenderObject(gl.GL_TRIANGLE_FAN, vertex=mapvertices, texcoords=texcoords)

        # ------- Coastlines -----------------------------
        coastvertices, coastindices = load_coastlines()
        self.coastlines   = RenderObject(gl.GL_LINES, vertex=coastvertices, color=palette.coastlines)
        self.vcount_coast = len(coastvertices)
        self.coastindices = coastindices
        del coastvertices

        # ------- Airport graphics -----------------------
        self.runways    = RenderObject(gl.GL_TRIANGLES, vertex=self.vbuf_runways, color=palette.runways)
        self.thresholds = RenderObject(gl.GL_TRIANGLES, vertex=self.vbuf_rwythr, color=palette.thresholds)
        self.taxiways   = RenderObject(gl.GL_TRIANGLES, vertex=self.vbuf_asphalt, color=palette.taxiways)
        self.pavement   = RenderObject(gl.GL_TRIANGLES, vertex=self.vbuf_concrete, color=palette.pavement)

        # Polygon preview object
        self.polyprev = RenderObject(gl.GL_LINE_LOOP, vertex=self.polyprevbuf, color=palette.previewpoly)

        # Fixed polygons
        self.allpolys = RenderObject(gl.GL_LINES, vertex=self.allpolysbuf, color=palette.polys)

        # ------- SSD object -----------------------------
        self.ssd = RenderObject(gl.GL_POINTS)
        self.ssd.selssdbuf = self.ssd.bind_attrib(ATTRIB_SELSSD, 1, np.zeros(MAX_NAIRCRAFT, dtype=np.uint8), datatype=gl.GL_UNSIGNED_BYTE, instance_divisor=1)
        self.ssd.bind_attrib(ATTRIB_LAT0, 1, self.aclatbuf, instance_divisor=1)
        self.ssd.bind_attrib(ATTRIB_LON0, 1, self.aclonbuf, instance_divisor=1)
        self.ssd.bind_attrib(ATTRIB_ALT0, 1, self.acaltbuf, instance_divisor=1)
        self.ssd.bind_attrib(ATTRIB_TAS0, 1, self.actasbuf, instance_divisor=1)
        self.ssd.bind_attrib(ATTRIB_TRK0, 1, self.achdgbuf, instance_divisor=1)
        self.ssd.bind_attrib(ATTRIB_LAT1, 1, self.aclatbuf)
        self.ssd.bind_attrib(ATTRIB_LON1, 1, self.aclonbuf)
        self.ssd.bind_attrib(ATTRIB_ALT1, 1, self.acaltbuf)
        self.ssd.bind_attrib(ATTRIB_TAS1, 1, self.actasbuf)
        self.ssd.bind_attrib(ATTRIB_TRK1, 1, self.achdgbuf)
        self.ssd.bind_attrib(ATTRIB_ASASN, 1, self.asasnbuf, instance_divisor=1)
        self.ssd.bind_attrib(ATTRIB_ASASE, 1, self.asasebuf, instance_divisor=1)

        # ------- Protected Zone -------------------------
        circlevertices = np.transpose(np.array((2.5 * nm * np.cos(np.linspace(0.0, 2.0 * np.pi, VCOUNT_PZ)), 2.5 * nm * np.sin(np.linspace(0.0, 2.0 * np.pi, VCOUNT_PZ))), dtype=np.float32))
        self.protectedzone = RenderObject(gl.GL_LINE_LOOP, vertex=circlevertices)
        self.protectedzone.bind_attrib(ATTRIB_LAT, 1, self.aclatbuf, instance_divisor=1)
        self.protectedzone.bind_attrib(ATTRIB_LON, 1, self.aclonbuf, instance_divisor=1)
        self.protectedzone.bind_color(self.accolorbuf, instance_divisor=1)

        # ------- A/C symbol -----------------------------
        acvertices = np.array([(0.0, 0.5 * ac_size), (-0.5 * ac_size, -0.5 * ac_size), (0.0, -0.25 * ac_size), (0.5 * ac_size, -0.5 * ac_size)], dtype=np.float32)
        self.ac_symbol = RenderObject(gl.GL_TRIANGLE_FAN, vertex=acvertices)
        self.ac_symbol.bind_attrib(ATTRIB_LAT, 1, self.aclatbuf, instance_divisor=1)
        self.ac_symbol.bind_attrib(ATTRIB_LON, 1, self.aclonbuf, instance_divisor=1)
        self.ac_symbol.bind_attrib(ATTRIB_ORIENTATION, 1, self.achdgbuf, instance_divisor=1)
        self.ac_symbol.bind_color(self.accolorbuf, instance_divisor=1)
        self.aclabels = self.font.prepare_text_instanced(self.aclblbuf, (8, 3), self.aclatbuf, self.aclonbuf, self.accolorbuf, char_size=text_size, vertex_offset=(ac_size, -0.5 * ac_size))

        # ------- Conflict CPA lines ---------------------
        self.cpalines = RenderObject(gl.GL_LINES, vertex=self.confcpabuf, color=palette.conflict)

        # ------- Aircraft Route -------------------------
        self.route = RenderObject(gl.GL_LINES, vertex=self.routebuf, color=palette.route)
        self.routelbl = self.font.prepare_text_instanced(self.routelblbuf, (12, 2), self.routewplatbuf, self.routewplonbuf, char_size=text_size, vertex_offset=(wpt_size, 0.5 * wpt_size))
        self.routelbl.bind_color(palette.route)
        rwptvertices = np.array([(-0.2 * wpt_size, -0.2 * wpt_size),
                                 ( 0.0,            -0.8 * wpt_size),
                                 ( 0.2 * wpt_size, -0.2 * wpt_size),
                                 ( 0.8 * wpt_size,  0.0),
                                 ( 0.2 * wpt_size,  0.2 * wpt_size),
                                 ( 0.0,             0.8 * wpt_size),
                                 (-0.2 * wpt_size,  0.2 * wpt_size),
                                 (-0.8 * wpt_size,  0.0)], dtype=np.float32)
        self.rwaypoints = RenderObject(gl.GL_LINE_LOOP, vertex=rwptvertices, color=palette.route)
        self.rwaypoints.bind_attrib(ATTRIB_LAT, 1, self.routewplatbuf, instance_divisor=1)
        self.rwaypoints.bind_attrib(ATTRIB_LON, 1, self.routewplonbuf, instance_divisor=1)

        # --------Aircraft Trails------------------------------------------------
        self.traillines  = RenderObject(gl.GL_LINES, vertex=self.trailbuf, color=palette.trails)

        # ------- Waypoints ------------------------------
        wptvertices = np.array([(0.0, 0.5 * wpt_size), (-0.5 * wpt_size, -0.5 * wpt_size), (0.5 * wpt_size, -0.5 * wpt_size)], dtype=np.float32)  # a triangle
        self.nwaypoints = len(bs.navdb.wplat)
        self.waypoints = RenderObject(gl.GL_LINE_LOOP, vertex=wptvertices, color=palette.wptsymbol, n_instances=self.nwaypoints)
        # Sort based on id string length
        llid = sorted(zip(bs.navdb.wpid, bs.navdb.wplat, bs.navdb.wplon), key=lambda i: len(i[0]) > 3)
        wplat = [lat for (wpid, lat, lon) in llid]
        wplon = [lon for (wpid, lat, lon) in llid]
        self.wptlatbuf = self.waypoints.bind_attrib(ATTRIB_LAT, 1, np.array(wplat, dtype=np.float32), instance_divisor=1)
        self.wptlonbuf = self.waypoints.bind_attrib(ATTRIB_LON, 1, np.array(wplon, dtype=np.float32), instance_divisor=1)
        wptids = ''
        self.nnavaids = 0
        for wptid in llid:
            if len(wptid[0]) <= 3:
                self.nnavaids += 1
            wptids += wptid[0].ljust(5)
        npwpids = np.array(wptids.encode(encoding="ascii", errors="ignore"), dtype=np.string_)
        self.wptlabels = self.font.prepare_text_instanced(npwpids, (5, 1), self.wptlatbuf, self.wptlonbuf, char_size=text_size, vertex_offset=(wpt_size, 0.5 * wpt_size))
        self.wptlabels.bind_color(palette.wptlabel)
        del wptids
        self.customwp  = RenderObject(gl.GL_LINE_LOOP, vertex=wptvertices, color=palette.wptsymbol)
        self.customwp.bind_attrib(ATTRIB_LAT, 1, self.custwplatbuf, instance_divisor=1)
        self.customwp.bind_attrib(ATTRIB_LON, 1, self.custwplonbuf, instance_divisor=1)
        self.customwplbl = self.font.prepare_text_instanced(self.custwplblbuf, (5, 1), self.custwplatbuf, self.custwplonbuf, char_size=text_size, vertex_offset=(wpt_size, 0.5 * wpt_size))
        self.customwplbl.bind_color(palette.wptlabel)
        # ------- Airports -------------------------------
        aptvertices = np.array([(-0.5 * apt_size, -0.5 * apt_size), (0.5 * apt_size, -0.5 * apt_size), (0.5 * apt_size, 0.5 * apt_size), (-0.5 * apt_size, 0.5 * apt_size)], dtype=np.float32)  # a square
        self.nairports = len(bs.navdb.aptlat)
        self.airports = RenderObject(gl.GL_LINE_LOOP, vertex=aptvertices, color=palette.aptsymbol, n_instances=self.nairports)
        indices = bs.navdb.aptype.argsort()
        aplat   = np.array(bs.navdb.aptlat[indices], dtype=np.float32)
        aplon   = np.array(bs.navdb.aptlon[indices], dtype=np.float32)
        aptypes = bs.navdb.aptype[indices]
        apnames = np.array(bs.navdb.aptid)
        apnames = apnames[indices]
        # The number of large, large+med, and large+med+small airports
        self.nairports = [aptypes.searchsorted(2), aptypes.searchsorted(3), self.nairports]

        self.aptlatbuf = self.airports.bind_attrib(ATTRIB_LAT, 1, aplat, instance_divisor=1)
        self.aptlonbuf = self.airports.bind_attrib(ATTRIB_LON, 1, aplon, instance_divisor=1)
        aptids = ''
        for aptid in apnames:
            aptids += aptid.ljust(4)
        self.aptlabels = self.font.prepare_text_instanced(np.array(aptids, dtype=np.string_), (4, 1), self.aptlatbuf, self.aptlonbuf, char_size=text_size, vertex_offset=(apt_size, 0.5 * apt_size))
        self.aptlabels.bind_color(palette.aptlabel)
        del aptids

        # Unbind VAO, VBO
        RenderObject.unbind_all()

        # Set initial values for the global uniforms
        self.globaldata.set_wrap(self.wraplon, self.wrapdir)
        self.globaldata.set_pan_and_zoom(self.panlat, self.panlon, self.zoom)

        # Clean up memory
        del self.vbuf_asphalt, self.vbuf_concrete, self.vbuf_runways, self.vbuf_rwythr

        self.initialized = True

    def initializeGL(self):
        """Initialize OpenGL, VBOs, upload data on the GPU, etc."""

        # First check for supported GL version
        gl_version = float(gl.glGetString(gl.GL_VERSION)[:3])
        if gl_version < 3.3:
            print(('OpenGL context created with GL version %.1f' % gl_version))
            qCritical("""Your system reports that it supports OpenGL up to version %.1f. The minimum requirement for BlueSky is OpenGL 3.3.
                Generally, AMD/ATI/nVidia cards from 2008 and newer support OpenGL 3.3, and Intel integrated graphics from the Haswell
                generation and newer. If you think your graphics system should be able to support GL>=3.3 please open an issue report
                on the BlueSky Github page (https://github.com/ProfHoekstra/bluesky/issues)""" % gl_version)
            return

        # background color
        gl.glClearColor(*(palette.background + (0,)))
        gl.glEnable(gl.GL_BLEND)
        gl.glBlendFunc(gl.GL_SRC_ALPHA, gl.GL_ONE_MINUS_SRC_ALPHA)

        self.globaldata = radarUBO()

        try:
            shpath = path.join(settings.gfx_path, 'shaders')
            # Compile shaders and link color shader program
            self.color_shader = BlueSkyProgram(path.join(shpath, 'radarwidget-normal.vert'), path.join(shpath, 'radarwidget-color.frag'))
            self.color_shader.bind_uniform_buffer('global_data', self.globaldata)

            # Compile shaders and link texture shader program
            self.texture_shader = BlueSkyProgram(path.join(shpath, 'radarwidget-normal.vert'), path.join(shpath, 'radarwidget-texture.frag'))
            self.texture_shader.bind_uniform_buffer('global_data', self.globaldata)

            # Compile shaders and link text shader program
            self.text_shader = BlueSkyProgram(path.join(shpath, 'radarwidget-text.vert'), path.join(shpath, 'radarwidget-text.frag'))
            self.text_shader.bind_uniform_buffer('global_data', self.globaldata)

            self.ssd_shader = BlueSkyProgram(path.join(shpath, 'ssd.vert'), path.join(shpath, 'ssd.frag'), path.join(shpath, 'ssd.geom'))
            self.ssd_shader.bind_uniform_buffer('global_data', self.globaldata)
            self.ssd_shader.loc_vlimits = gl.glGetUniformLocation(self.ssd_shader.program, 'Vlimits')
            self.ssd_shader.loc_nac = gl.glGetUniformLocation(self.ssd_shader.program, 'n_ac')

        except RuntimeError as e:
            print('Error compiling shaders in radarwidget: ' + e.args[0])
            qCritical('Error compiling shaders in radarwidget: ' + e.args[0])
            return

        # create all vertex array objects
        self.create_objects()
        try:
            pass
            # self.create_objects()
        except Exception as e:
            print('Error while creating RadarWidget objects: ' + e.args[0])

    def paintGL(self):
        """Paint the scene."""
        # pass if the framebuffer isn't complete yet or if not initialized
        if not (gl.glCheckFramebufferStatus(gl.GL_FRAMEBUFFER) == gl.GL_FRAMEBUFFER_COMPLETE and self.initialized and self.isVisible()):
            return

        # Get data for active node
        actdata = io.get_nodedata()

        # Set the viewport and clear the framebuffer
        gl.glViewport(*self.viewport)
        gl.glClear(gl.GL_COLOR_BUFFER_BIT)

        # Send the (possibly) updated global uniforms to the buffer
        self.globaldata.set_vertex_scale_type(VERTEX_IS_LATLON)

        # --- DRAW THE MAP AND COASTLINES ---------------------------------------------
        # Map and coastlines: don't wrap around in the shader
        self.globaldata.enable_wrap(False)

        if actdata.show_map:
            # Select the texture shader
            self.texture_shader.use()

            # Draw map texture
            gl.glActiveTexture(gl.GL_TEXTURE0 + 0)
            gl.glBindTexture(gl.GL_TEXTURE_2D, self.map_texture)
            self.map.draw()

        # Select the non-textured shader
        self.color_shader.use()

        # Draw coastlines
        if actdata.show_coast:
            if self.wrapdir == 0:
                # Normal case, no wrap around
                self.coastlines.draw(first_vertex=0, vertex_count=self.vcount_coast)
            else:
                self.coastlines.bind()
                wrapindex = np.uint32(self.coastindices[int(self.wraplon) + 180])
                if self.wrapdir == 1:
                    gl.glVertexAttrib1f(ATTRIB_LON, 360.0)
                    self.coastlines.draw(first_vertex=0, vertex_count=wrapindex)
                    gl.glVertexAttrib1f(ATTRIB_LON, 0.0)
                    self.coastlines.draw(first_vertex=wrapindex, vertex_count=self.vcount_coast - wrapindex)
                else:
                    gl.glVertexAttrib1f(ATTRIB_LON, -360.0)
                    self.coastlines.draw(first_vertex=wrapindex, vertex_count=self.vcount_coast - wrapindex)
                    gl.glVertexAttrib1f(ATTRIB_LON, 0.0)
                    self.coastlines.draw(first_vertex=0, vertex_count=wrapindex)

        # --- DRAW PREVIEW SHAPE (WHEN AVAILABLE) -----------------------------
        self.polyprev.draw()

        # --- DRAW CUSTOM SHAPES (WHEN AVAILABLE) -----------------------------
        self.allpolys.draw()

        # --- DRAW THE SELECTED AIRCRAFT ROUTE (WHEN AVAILABLE) ---------------
        if actdata.show_traf:
            self.route.draw()
            self.cpalines.draw()
            self.traillines.draw()

        # --- DRAW AIRPORT DETAILS (RUNWAYS, TAXIWAYS, PAVEMENTS) -------------
        self.runways.draw()
        self.thresholds.draw()

        if self.zoom >= 1.0:
            for idx in self.apt_inrange:
                self.taxiways.draw(first_vertex=idx[0], vertex_count=idx[1])
                self.pavement.draw(first_vertex=idx[2], vertex_count=idx[3])

        # --- DRAW THE INSTANCED AIRCRAFT SHAPES ------------------------------
        # update wrap longitude and direction for the instanced objects
        self.globaldata.enable_wrap(True)

        # PZ circles only when they are bigger than the A/C symbols
        if self.naircraft > 0 and actdata.show_traf and actdata.show_pz and self.zoom >= 0.15:
            self.globaldata.set_vertex_scale_type(VERTEX_IS_METERS)
            self.protectedzone.draw(n_instances=self.naircraft)

        self.globaldata.set_vertex_scale_type(VERTEX_IS_SCREEN)

        # Draw traffic symbols
        if self.naircraft > 0 and actdata.show_traf:
            self.rwaypoints.draw(n_instances=self.routelbl.n_instances)
            self.ac_symbol.draw(n_instances=self.naircraft)

        if self.zoom >= 0.5 and actdata.show_apt == 1 or actdata.show_apt == 2:
            nairports = self.nairports[2]
        elif self.zoom  >= 0.25 and actdata.show_apt == 1 or actdata.show_apt == 3:
            nairports = self.nairports[1]
        else:
            nairports = self.nairports[0]

        if self.zoom >= 3 and actdata.show_wpt == 1 or actdata.show_wpt == 2:
            nwaypoints = self.nwaypoints
        else:
            nwaypoints = self.nnavaids

        # Draw waypoint symbols
        if actdata.show_wpt:
            self.waypoints.draw(n_instances=nwaypoints)
            if self.ncustwpts > 0:
                self.customwp.draw(n_instances=self.ncustwpts)

        # Draw airport symbols
        if actdata.show_apt:
            self.airports.draw(n_instances=nairports)

        # Text rendering
        self.text_shader.use()
        self.font.use()

        if actdata.show_apt:
            self.font.set_char_size(self.aptlabels.char_size)
            self.font.set_block_size(self.aptlabels.block_size)
            self.aptlabels.draw(n_instances=nairports)
        if actdata.show_wpt:
            self.font.set_char_size(self.wptlabels.char_size)
            self.font.set_block_size(self.wptlabels.block_size)
            self.wptlabels.draw(n_instances=nwaypoints)
            if self.ncustwpts > 0:
                self.customwplbl.draw(n_instances=self.ncustwpts)

        if actdata.show_traf and self.route.vertex_count > 1:
            self.font.set_char_size(self.routelbl.char_size)
            self.font.set_block_size(self.routelbl.block_size)
            self.routelbl.draw()

        if self.naircraft > 0 and actdata.show_traf and actdata.show_lbl:
            self.font.set_char_size(self.aclabels.char_size)
            self.font.set_block_size(self.aclabels.block_size)
            self.aclabels.draw(n_instances=self.naircraft)

        # SSD
        if actdata.ssd_all or actdata.ssd_conflicts or len(actdata.ssd_ownship) > 0:
            self.ssd_shader.use()
            gl.glUniform3f(self.ssd_shader.loc_vlimits, self.asas_vmin ** 2, self.asas_vmax ** 2, self.asas_vmax)
            gl.glUniform1i(self.ssd_shader.loc_nac, self.naircraft)
            self.ssd.draw(vertex_count=self.naircraft, n_instances=self.naircraft)

        # Unbind everything
        RenderObject.unbind_all()
        gl.glUseProgram(0)

    def resizeGL(self, width, height):
        """Called upon window resizing: reinitialize the viewport."""
        if not self.initialized:
            return

        # update the window size
        # Qt5 supports getting the device pixel ratio, which can be > 1 for HiDPI displays such as Mac Retina screens
        pixel_ratio = 1
        if QT_VERSION >= 5:
            pixel_ratio = self.devicePixelRatio()

        # Calculate zoom so that the window resize doesn't affect the scale, but only enlarges or shrinks the view
        zoom   = float(self.width) / float(width) * pixel_ratio
        origin = (width / 2, height / 2)

        # Update width, height, and aspect ratio
        self.width, self.height = width // pixel_ratio, height // pixel_ratio
        self.ar = float(width) / max(1, float(height))
        self.globaldata.set_win_width_height(self.width, self.height)

        self.viewport = (0, 0, width, height)

        # Update zoom
        self.panzoom(zoom=zoom, origin=origin)

    def update_route_data(self, data):
        if not self.initialized:
            return
        self.makeCurrent()
        actdata = io.get_nodedata()

        self.route_acid = data.acid
        if data.acid != "" and len(data.wplat) > 0:
            nsegments = len(data.wplat)
            data.iactwp = min(max(0, data.iactwp), nsegments - 1)
            self.routelbl.n_instances = nsegments
            self.route.set_vertex_count(2 * nsegments)
            routedata = np.empty(4 * nsegments, dtype=np.float32)
            routedata[0:4] = [data.aclat, data.aclon,
                data.wplat[data.iactwp], data.wplon[data.iactwp]]

            routedata[4::4] = data.wplat[:-1]
            routedata[5::4] = data.wplon[:-1]
            routedata[6::4] = data.wplat[1:]
            routedata[7::4] = data.wplon[1:]

            update_buffer(self.routebuf, routedata)
            update_buffer(self.routewplatbuf, np.array(data.wplat, dtype=np.float32))
            update_buffer(self.routewplonbuf, np.array(data.wplon, dtype=np.float32))
            wpname = ''
            for wp, alt, spd in zip(data.wpname, data.wpalt, data.wpspd):
                if alt < 0. and spd < 0.:
                    txt = wp[:12].ljust(24) # No second line
                else:
                    txt = wp[:12].ljust(12) # Two lines
                    if alt < 0:
                        txt += "-----/"
                    elif alt > actdata.translvl:
                        FL = int(round((alt / (100. * ft))))
                        txt += "FL%03d/" % FL
                    else:
                        txt += "%05d/" % int(round(alt / ft))

                    # Speed
                    if spd < 0:
                        txt += "--- "
                    elif spd>2.0:
                        txt += "%03d" % int(round(spd / kts))
                    else:
                        txt += "M{:.2f}".format(spd) # Mach number

                wpname += txt.ljust(24) # Fill out with spaces
            update_buffer(self.routelblbuf, np.array(
                            wpname.encode('ascii', 'ignore')))
        else:
            self.route.set_vertex_count(0)

    def update_aircraft_data(self, data):
        if not self.initialized:
            return

        self.makeCurrent()
        actdata = io.get_nodedata()
        if actdata.filteralt:
            idx = np.where((data.alt >= actdata.filteralt[0]) * (data.alt <= actdata.filteralt[1]))
            data.lat = data.lat[idx]
            data.lon = data.lon[idx]
            data.trk = data.trk[idx]
            data.alt = data.alt[idx]
            data.tas = data.tas[idx]
            data.vs  = data.vs[idx]
        self.naircraft = len(data.lat)
<<<<<<< HEAD
        actdata.translvl = data.translvl
=======
        self.asas_vmin = data.vmin
        self.asas_vmax = data.vmax
        self.translvl  = data.translvl
>>>>>>> cbcebc13

        if self.naircraft == 0:
            self.cpalines.set_vertex_count(0)
        else:
            # Update data in GPU buffers
            update_buffer(self.aclatbuf, np.array(data.lat, dtype=np.float32))
            update_buffer(self.aclonbuf, np.array(data.lon, dtype=np.float32))
            update_buffer(self.achdgbuf, np.array(data.trk, dtype=np.float32))
            update_buffer(self.acaltbuf, np.array(data.alt, dtype=np.float32))
            update_buffer(self.actasbuf, np.array(data.tas, dtype=np.float32))
            update_buffer(self.asasnbuf, np.array(data.asasn, dtype=np.float32))
            update_buffer(self.asasebuf, np.array(data.asase, dtype=np.float32))

            # CPA lines to indicate conflicts
            ncpalines = len(data.confcpalat)

            cpalines  = np.zeros(4 * ncpalines, dtype=np.float32)
            self.cpalines.set_vertex_count(2 * ncpalines)

            # Labels and colors
            rawlabel = ''
            color    = np.empty((self.naircraft, 4), dtype=np.uint8)
            if actdata.ssd_all:
                selssd   = np.ones(self.naircraft, dtype=np.uint8)
            else:
                selssd   = np.zeros(self.naircraft, dtype=np.uint8)
            for i, acid in enumerate(data.id):
                vs = 30 if data.vs[i] > 0.25 else 31 if data.vs[i] < -0.25 else 32
                # Make label: 3 lines of 8 characters per aircraft
                if actdata.show_lbl >= 1:
                    rawlabel += '%-8s' % acid[:8]
                    if actdata.show_lbl == 2:
                        if data.alt[i] <= data.translvl:
                            rawlabel += '%-5d' % int(data.alt[i]/ft  + 0.5)
                        else:
                            rawlabel += 'FL%03d' % int(data.alt[i]/ft/100.+0.5)
                        rawlabel += '%1s  %-8d' % (chr(vs), int(data.cas[i] / kts+0.5))
                    else:
                        rawlabel += 16 * ' '
                confindices = data.iconf[i]
                if len(confindices) > 0:
                    if actdata.ssd_conflicts:
                        selssd[i] = 255
                    color[i, :] = palette.conflict + (255,)
                    for confidx in confindices:
                        cpalines[4 * confidx : 4 * confidx + 4] = [ data.lat[i], data.lon[i],
                                                                    data.confcpalat[confidx], data.confcpalon[confidx]]
                else:
                    color[i, :] = palette.aircraft + (255,)

                #  Check if aircraft is selected to show SSD
                if acid in actdata.ssd_ownship:
                    selssd[i] = 255


            update_buffer(self.ssd.selssdbuf, selssd)
            update_buffer(self.confcpabuf, cpalines)
            update_buffer(self.accolorbuf, color)
            update_buffer(self.aclblbuf, np.array(rawlabel.encode('utf8'), dtype=np.string_))

            # If there is a visible route, update the start position
            if self.route_acid != "":
                if self.route_acid in data.id:
                    idx = data.id.index(self.route_acid)
                    update_buffer(self.routebuf,
                                  np.array([data.lat[idx], data.lon[idx]], dtype=np.float32))

            # Update trails database with new lines
            if data.swtrails:
                actdata.traillat0.extend(data.traillat0)
                actdata.traillon0.extend(data.traillon0)
                actdata.traillat1.extend(data.traillat1)
                actdata.traillon1.extend(data.traillon1)
                update_buffer(self.trailbuf, np.array(
                    list(zip(actdata.traillat0, actdata.traillon0,
                             actdata.traillat1, actdata.traillon1)) +
                    list(zip(data.traillastlat, data.traillastlon,
                             list(data.lat), list(data.lon))),
                    dtype=np.float32))

                self.traillines.set_vertex_count(2 * len(actdata.traillat0) +
                                                 2 * len(data.lat))

            else:
                actdata.traillat0 = []
                actdata.traillon0 = []
                actdata.traillat1 = []
                actdata.traillon1 = []

                self.traillines.set_vertex_count(0)

<<<<<<< HEAD
=======
    def show_ssd(self, arg):
        if not self.initialized:
            return

        self.makeCurrent()

        if 'ALL' in arg:
            self.ssd_all      = True
            self.ssd_conflicts = False
            update_buffer(self.ssd.selssdbuf, np.ones(MAX_NAIRCRAFT, dtype=np.uint8))
        elif 'CONFLICTS' in arg:
            self.ssd_all      = False
            self.ssd_conflicts = True
        elif 'OFF' in arg:
            self.ssd_all      = False
            self.ssd_conflicts = False
            self.ssd_ownship = set()
            update_buffer(self.ssd.selssdbuf, np.zeros(MAX_NAIRCRAFT, dtype=np.uint8))
        else:
            remove = self.ssd_ownship.intersection(arg)
            self.ssd_ownship = self.ssd_ownship.union(arg) - remove

    def defwpt(self, wpdata):
        if not self.initialized:
            return
        nact = self.nodedata[manager.sender()[0]]
        nact.custwplbl += wpdata[0].ljust(5)
        nact.custwplat = np.append(nact.custwplat, np.float32(wpdata[1]))
        nact.custwplon = np.append(nact.custwplon, np.float32(wpdata[2]))

        if manager.sender()[0] == self.iactconn:
            self.makeCurrent()
            update_buffer(self.custwplblbuf, np.array(nact.custwplbl, dtype=np.string_))
            update_buffer(self.custwplatbuf, nact.custwplat)
            update_buffer(self.custwplonbuf, nact.custwplon)
            self.ncustwpts = len(nact.custwplat)

    def clearNodeData(self):
        if not self.initialized:
            return

        # Clear all data for sender node
        nact = self.nodedata[manager.sender()[0]]
        nact.polynames.clear()
        nact.polydata  = np.array([], dtype=np.float32)
        nact.custwplbl = ''
        nact.custwplat = np.array([], dtype=np.float32)
        nact.custwplon = np.array([], dtype=np.float32)

        # Clear trail data
        nact.traillat0 = []
        nact.traillon0 = []
        nact.traillat1 = []
        nact.traillon1 = []

        # If the updated polygon buffer is also currently viewed, also send
        # updates to the gpu buffer
        if manager.sender()[0] == self.iactconn:
            self.allpolys.set_vertex_count(0)
            self.traillines.set_vertex_count(0)
            self.ncustwpts = 0

    def updatePolygon(self, name, data_in):
        if not self.initialized:
            return

        nact = self.nodedata[manager.sender()[0]]
        if name in nact.polynames:
            # We're either updating a polygon, or deleting it. In both cases
            # we remove the current one.
            nact.polydata = np.delete(nact.polydata, list(range(*nact.polynames[name])))
            del nact.polynames[name]

        # Break up polyline list of (lat,lon)s into separate line segments
        if data_in is not None:
            nact.polynames[name] = (len(nact.polydata), 2 * len(data_in))
            newbuf = np.empty(2 * len(data_in), dtype=np.float32)
            newbuf[0::4]   = data_in[0::2]  # lat
            newbuf[1::4]   = data_in[1::2]  # lon
            newbuf[2:-2:4] = data_in[2::2]  # lat
            newbuf[3:-3:4] = data_in[3::2]  # lon
            newbuf[-2:]    = data_in[0:2]
            nact.polydata  = np.append(nact.polydata, newbuf)

        # If the updated polygon buffer is also currently viewed, also send
        # updates to the gpu buffer
        if manager.sender()[0] == self.iactconn:
            self.makeCurrent()
            update_buffer(self.allpolysbuf, nact.polydata)
            self.allpolys.set_vertex_count(int(len(nact.polydata) / 2))

>>>>>>> cbcebc13
    def cmdline_stacked(self, cmd, args):
        if cmd in ['AREA', 'BOX', 'POLY', 'POLYGON', 'CIRCLE', 'LINE']:
            self.polyprev.set_vertex_count(0)

    def previewpoly(self, shape_type, data_in=None):
        if not self.initialized:
            return
        self.makeCurrent()

        if shape_type is None:
            self.polyprev.set_vertex_count(0)
            return
        if shape_type in ['BOX', 'AREA']:
            # For a box (an area is a box) we need to add two additional corners
            data = np.zeros(8, dtype=np.float32)
            data[0:2] = data_in[0:2]
            data[2:4] = data_in[2], data_in[1]
            data[4:6] = data_in[2:4]
            data[6:8] = data_in[0], data_in[3]
        else:
            data = np.array(data_in, dtype=np.float32)
        update_buffer(self.polyprevbuf, data)
        self.polyprev.set_vertex_count(int(len(data) / 2))

    def pixelCoordsToGLxy(self, x, y):
        """Convert screen pixel coordinates to GL projection coordinates (x, y range -1 -- 1)
        """
        # GL coordinates (x, y range -1 -- 1)
        glx = (float(2.0 * x) / self.width  - 1.0)
        gly = -(float(2.0 * y) / self.height - 1.0)
        return glx, gly

    def pixelCoordsToLatLon(self, x, y):
        """Convert screen pixel coordinates to lat/lon coordinates
        """
        glx, gly = self.pixelCoordsToGLxy(x, y)

        # glxy   = zoom * (latlon - pan)
        # latlon = pan + glxy / zoom
        lat = self.panlat + gly / (self.zoom * self.ar)
        lon = self.panlon + glx / (self.zoom * self.flat_earth)
        return lat, lon

    def panzoom(self, pan=None, zoom=None, origin=None, absolute=False):
        if not self.initialized:
            return False

        if pan:
            # Absolute pan operation
            if absolute:
                self.panlat = pan[0]
                self.panlon = pan[1]
            # Relative pan operation
            else:
                self.panlat += pan[0]
                self.panlon += pan[1]

            # Don't pan further than the poles in y-direction
            self.panlat = min(max(self.panlat, -90.0 + 1.0 /
                  (self.zoom * self.ar)), 90.0 - 1.0 / (self.zoom * self.ar))

            # Update flat-earth factor and possibly zoom in case of very wide windows (> 2:1)
            self.flat_earth = np.cos(np.deg2rad(self.panlat))
            self.zoom = max(self.zoom, 1.0 / (180.0 * self.flat_earth))

        if zoom:
            if absolute:
                # Limit zoom extents in x-direction to [-180:180], and in y-direction to [-90:90]
                self.zoom = max(zoom, 1.0 / min(90.0 * self.ar, 180.0 * self.flat_earth))
            else:
                prevzoom = self.zoom
                glx, gly = self.pixelCoordsToGLxy(*origin) if origin else (0,0)
                self.zoom *= zoom

                # Limit zoom extents in x-direction to [-180:180], and in y-direction to [-90:90]
                self.zoom = max(self.zoom, 1.0 / min(90.0 * self.ar, 180.0 * self.flat_earth))

                # Correct pan so that zoom actions are around the mouse position, not around 0, 0
                # glxy / zoom1 - pan1 = glxy / zoom2 - pan2
                # pan2 = pan1 + glxy (1/zoom2 - 1/zoom1)
                self.panlon = self.panlon - glx * (1.0 / self.zoom - 1.0 / prevzoom) / self.flat_earth
                self.panlat = self.panlat - gly * (1.0 / self.zoom - 1.0 / prevzoom) / self.ar

            # Don't pan further than the poles in y-direction
            self.panlat = min(max(self.panlat, -90.0 + 1.0 / (self.zoom * self.ar)), 90.0 - 1.0 / (self.zoom * self.ar))

            # Update flat-earth factor
            self.flat_earth = np.cos(np.deg2rad(self.panlat))

        if self.zoom >= 1.0:
            # Airports may be visible when zoom > 1: in this case, update the list of indicates
            # of airports that need to be drawn
            ll_range = max(1.5 / self.zoom, 1.0)
            indices = np.logical_and(np.abs(self.apt_ctrlat - self.panlat) <= ll_range, np.abs(self.apt_ctrlon - self.panlon) <= ll_range)
            self.apt_inrange = self.apt_indices[indices]

        # Check for necessity wrap-around in x-direction
        self.wraplon  = -999.9
        self.wrapdir  = 0
        if self.panlon + 1.0 / (self.zoom * self.flat_earth) < -180.0:
            # The left edge of the map has passed the right edge of the screen: we can just change the pan position
            self.panlon += 360.0
        elif self.panlon - 1.0 / (self.zoom * self.flat_earth) < -180.0:
            # The left edge of the map has passed the left edge of the screen: we need to wrap around to the left
            self.wraplon = float(np.ceil(360.0 + self.panlon - 1.0 / (self.zoom * self.flat_earth)))
            self.wrapdir = -1
        elif self.panlon - 1.0 / (self.zoom * self.flat_earth) > 180.0:
            # The right edge of the map has passed the left edge of the screen: we can just change the pan position
            self.panlon -= 360.0
        elif self.panlon + 1.0 / (self.zoom * self.flat_earth) > 180.0:
            # The right edge of the map has passed the right edge of the screen: we need to wrap around to the right
            self.wraplon = float(np.floor(-360.0 + self.panlon + 1.0 / (self.zoom * self.flat_earth)))
            self.wrapdir = 1

        self.globaldata.set_wrap(self.wraplon, self.wrapdir)

        # update pan and zoom on GPU for all shaders
        self.globaldata.set_pan_and_zoom(self.panlat, self.panlon, self.zoom)
        # Update pan and zoom in centralized nodedata
        io.get_nodedata().panzoom((self.panlat, self.panlon), self.zoom)

        return True<|MERGE_RESOLUTION|>--- conflicted
+++ resolved
@@ -132,25 +132,8 @@
         self.nairports      = 0
         self.route_acid     = ""
         self.apt_inrange    = np.array([])
-<<<<<<< HEAD
-=======
-        self.ssd_all        = False
-        self.ssd_conflicts  = False
-        self.iactconn       = 0
-        self.nodedata       = list()
         self.asas_vmin      = settings.asas_vmin
         self.asas_vmax      = settings.asas_vmax
-
-        # Display flags
-        self.show_map       = True
-        self.show_coast     = True
-        self.show_traf      = True
-        self.show_pz        = False
-        self.show_lbl       = 2
-        self.show_wpt       = 1
-        self.show_apt       = 1
->>>>>>> cbcebc13
-
         self.initialized    = False
 
         # Connect to the io client's activenode changed signal
@@ -677,14 +660,9 @@
             data.tas = data.tas[idx]
             data.vs  = data.vs[idx]
         self.naircraft = len(data.lat)
-<<<<<<< HEAD
         actdata.translvl = data.translvl
-=======
         self.asas_vmin = data.vmin
         self.asas_vmax = data.vmax
-        self.translvl  = data.translvl
->>>>>>> cbcebc13
-
         if self.naircraft == 0:
             self.cpalines.set_vertex_count(0)
         else:
@@ -775,100 +753,6 @@
 
                 self.traillines.set_vertex_count(0)
 
-<<<<<<< HEAD
-=======
-    def show_ssd(self, arg):
-        if not self.initialized:
-            return
-
-        self.makeCurrent()
-
-        if 'ALL' in arg:
-            self.ssd_all      = True
-            self.ssd_conflicts = False
-            update_buffer(self.ssd.selssdbuf, np.ones(MAX_NAIRCRAFT, dtype=np.uint8))
-        elif 'CONFLICTS' in arg:
-            self.ssd_all      = False
-            self.ssd_conflicts = True
-        elif 'OFF' in arg:
-            self.ssd_all      = False
-            self.ssd_conflicts = False
-            self.ssd_ownship = set()
-            update_buffer(self.ssd.selssdbuf, np.zeros(MAX_NAIRCRAFT, dtype=np.uint8))
-        else:
-            remove = self.ssd_ownship.intersection(arg)
-            self.ssd_ownship = self.ssd_ownship.union(arg) - remove
-
-    def defwpt(self, wpdata):
-        if not self.initialized:
-            return
-        nact = self.nodedata[manager.sender()[0]]
-        nact.custwplbl += wpdata[0].ljust(5)
-        nact.custwplat = np.append(nact.custwplat, np.float32(wpdata[1]))
-        nact.custwplon = np.append(nact.custwplon, np.float32(wpdata[2]))
-
-        if manager.sender()[0] == self.iactconn:
-            self.makeCurrent()
-            update_buffer(self.custwplblbuf, np.array(nact.custwplbl, dtype=np.string_))
-            update_buffer(self.custwplatbuf, nact.custwplat)
-            update_buffer(self.custwplonbuf, nact.custwplon)
-            self.ncustwpts = len(nact.custwplat)
-
-    def clearNodeData(self):
-        if not self.initialized:
-            return
-
-        # Clear all data for sender node
-        nact = self.nodedata[manager.sender()[0]]
-        nact.polynames.clear()
-        nact.polydata  = np.array([], dtype=np.float32)
-        nact.custwplbl = ''
-        nact.custwplat = np.array([], dtype=np.float32)
-        nact.custwplon = np.array([], dtype=np.float32)
-
-        # Clear trail data
-        nact.traillat0 = []
-        nact.traillon0 = []
-        nact.traillat1 = []
-        nact.traillon1 = []
-
-        # If the updated polygon buffer is also currently viewed, also send
-        # updates to the gpu buffer
-        if manager.sender()[0] == self.iactconn:
-            self.allpolys.set_vertex_count(0)
-            self.traillines.set_vertex_count(0)
-            self.ncustwpts = 0
-
-    def updatePolygon(self, name, data_in):
-        if not self.initialized:
-            return
-
-        nact = self.nodedata[manager.sender()[0]]
-        if name in nact.polynames:
-            # We're either updating a polygon, or deleting it. In both cases
-            # we remove the current one.
-            nact.polydata = np.delete(nact.polydata, list(range(*nact.polynames[name])))
-            del nact.polynames[name]
-
-        # Break up polyline list of (lat,lon)s into separate line segments
-        if data_in is not None:
-            nact.polynames[name] = (len(nact.polydata), 2 * len(data_in))
-            newbuf = np.empty(2 * len(data_in), dtype=np.float32)
-            newbuf[0::4]   = data_in[0::2]  # lat
-            newbuf[1::4]   = data_in[1::2]  # lon
-            newbuf[2:-2:4] = data_in[2::2]  # lat
-            newbuf[3:-3:4] = data_in[3::2]  # lon
-            newbuf[-2:]    = data_in[0:2]
-            nact.polydata  = np.append(nact.polydata, newbuf)
-
-        # If the updated polygon buffer is also currently viewed, also send
-        # updates to the gpu buffer
-        if manager.sender()[0] == self.iactconn:
-            self.makeCurrent()
-            update_buffer(self.allpolysbuf, nact.polydata)
-            self.allpolys.set_vertex_count(int(len(nact.polydata) / 2))
-
->>>>>>> cbcebc13
     def cmdline_stacked(self, cmd, args):
         if cmd in ['AREA', 'BOX', 'POLY', 'POLYGON', 'CIRCLE', 'LINE']:
             self.polyprev.set_vertex_count(0)
