--- conflicted
+++ resolved
@@ -153,26 +153,6 @@
         # NOTE: Should this also be moved to inside clear_conflict_database()?
         self.dcpa = np.array([])  # CPA distance
 
-<<<<<<< HEAD
-    def toggle(self, flag=None):
-        """
-        Switch the ASAS module ON or OFF, and reset the conflict database.
-        If no argument is provided, returns only the current state and does
-        not perform database reset.
-        """
-
-        if flag is None:
-            return True, "ASAS module is currently {}".format("ON" if self.swasas else "OFF")
-
-        # Clear conflict list when switched off
-        self.swasas = flag
-        if not self.swasas:
-            self.clear_conflict_database()
-
-        return True, "ASAS module set to: {}".format("ON" if self.swasas else "OFF")
-
-=======
->>>>>>> fd4ed89a
     def clear_conflict_database(self):
         """
         Clear the ASAS conflict database and reset the intial state.
@@ -594,28 +574,6 @@
         if self.confpairs:
             self.cr.resolve(self, bs.traf)
 
-<<<<<<< HEAD
-    def delete(self, idx):
-        """
-        Delete one or more aircraft elements
-        """
-
-        if isinstance(idx, Collection):
-            idx = np.sort(idx)
-
-            for ac_idx in idx:
-                ac_id = bs.traf.id[ac_idx]
-                if ac_id in self.resoofflst:
-                    self.resoofflst.remove(ac_id)
-        else:
-            ac_id = bs.traf.id[ac_idx]
-            if ac_id in self.resoofflst:
-                self.resoofflst.remove(ac_id)
-
-        super().delete(idx)
-
-    def ResumeNav(self):
-=======
         # Add new conflicts to resopairs and confpairs_all and new losses to lospairs_all
         self.resopairs.update(self.confpairs)
 
@@ -634,7 +592,6 @@
         self.resume_navigation()
 
     def resume_navigation(self):
->>>>>>> fd4ed89a
         """
         Decide for each aircraft in the conflict list whether the ASAS
         should be followed or not, based on if the aircraft pairs passed
@@ -683,18 +640,12 @@
 
             # Start recovery for ownship if intruder is deleted, or if past CPA
             # and not in horizontal LOS or a bouncing conflict
-<<<<<<< HEAD
             if idx2 >= 0 and (not past_cpa or hor_los or is_bouncing):
                 if bs.traf.id[idx1] not in self.resoofflst:
                     # Enable ASAS for this aircraft
                     changeactive[idx1] = True
                 else:
                     changeactive[idx1] = False
-=======
-            if idx2 >= 0 and (not is_past_cpa or is_hor_los or is_bouncing):
-                # Enable ASAS for this aircraft
-                changeactive[idx1] = True
->>>>>>> fd4ed89a
             else:
                 # Switch ASAS off for ownship if there are no other conflicts
                 # that this aircraft is involved in.
