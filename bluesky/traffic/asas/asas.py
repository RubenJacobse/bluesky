--- conflicted
+++ resolved
@@ -583,16 +583,11 @@
             # Start recovery for ownship if intruder is deleted, or if past CPA
             # and not in horizontal LOS or a bouncing conflict
             if idx2 >= 0 and (not past_cpa or hor_los or is_bouncing):
-<<<<<<< HEAD
                 if bs.traf.id[idx1] not in self.resoofflst:
                     # Enable ASAS for this aircraft
-                    self.active[idx1] = True
+                    changeactive[idx1] = True
                 else:
-                    self.active[idx1] = False
-=======
-                # Enable ASAS for this aircraft
-                changeactive[idx1] = True
->>>>>>> a744a4f3
+                    changeactive[idx1] = False
             else:
                 # Switch ASAS off for ownship if there are no other conflicts
                 # that this aircraft is involved in.
@@ -600,19 +595,6 @@
                 # If conflict is solved, remove it from the resopairs list
                 delpairs.add(conflict)
 
-<<<<<<< HEAD
-                if bs.traf.id[idx1] not in self.resoofflst:
-                    # This if statement is supposed to fix issue where resooff setting is ignored
-
-                    # Waypoint recovery after conflict: Find the next active waypoint
-                    # and send the aircraft to that waypoint.
-                    iwpid = bs.traf.ap.route[idx1].findact(idx1)
-                    if iwpid != -1:  # To avoid problems if there are no waypoints
-                        bs.traf.ap.route[idx1].direct(idx1, bs.traf.ap.route[idx1].wpname[iwpid])
-
-                # If conflict is solved, remove it from the resopairs list
-                delpairs.add(conflict)
-=======
         for idx, active in changeactive.items():
             # Loop a second time: this is to avoid that ASAS resolution is
             # turned off for an aircraft that is involved simultaneously in
@@ -625,7 +607,6 @@
                 iwpid = bs.traf.ap.route[idx].findact(idx)
                 if iwpid != -1:  # To avoid problems if there are no waypoints
                     bs.traf.ap.route[idx].direct(idx, bs.traf.ap.route[idx].wpname[iwpid])
->>>>>>> a744a4f3
 
         # Remove pairs from the list that are past CPA or have deleted aircraft
         self.resopairs -= delpairs
