--- conflicted
+++ resolved
@@ -419,13 +419,8 @@
 
         # Turning
         turnrate = np.degrees(g0 * np.tan(self.bank) / np.maximum(self.tas, self.eps))
-<<<<<<< HEAD
-        delhdg = (self.pilot.hdg - self.hdg + 180) % 360 - 180 # [deg]
-        self.swhdgsel = np.abs(delhdg) > np.abs(2 * simdt * turnrate)
-=======
         delhdg = (self.pilot.hdg - self.hdg + 180) % 360 - 180  # [deg]
         self.swhdgsel = np.abs(delhdg) > np.abs(1.5 * simdt * turnrate)
->>>>>>> 50362c9f
 
         # Update heading
         self.hdg = (self.hdg + np.where(self.swhdgsel,
