"""
This module implements the traffic functionalities of BlueSky through
the Traffic class.
"""

# Python imports
from __future__ import print_function
import math
from random import randint
try:
    from collections.abc import Collection
except ImportError:
    # In python <3.3 collections.abc doesn't exist
    from collections import Collection

# Third-party imports
import numpy as np

# BlueSky imports
import bluesky as bs
from bluesky import settings
from bluesky.tools import geo
from bluesky.tools.misc import latlon2txt
from bluesky.tools.aero import fpm, kts, ft, g0, Rearth, nm, tas2cas,\
                         vatmos,  vtas2cas, vtas2mach, vcasormach
from bluesky.tools.trafficarrays import TrafficArrays, RegisterElementParameters

# Local imports
from .adsbmodel import ADSB
from .activewpdata import ActiveWaypoint
from .asas import ASAS
from .autopilot import Autopilot
from .conditional import Condition
from .performance import Perf
from .pilot import Pilot
from .trafficgroups import TrafficGroups
from .trails import Trails
from .turbulence import Turbulence
from .windsim import WindSim

# Register settings defaults
settings.set_variable_defaults(snapdt=1.0,
                               instdt=1.0,
                               skydt=1.0,
                               asas_pzr=5.0,
                               asas_pzh=1000.0)


class Traffic(TrafficArrays):
    """
    Traffic class definition    : Traffic data
    Methods:
        Traffic()            :  constructor
        reset()              :  Reset traffic database w.r.t a/c data
        create(acid,actype,aclat,aclon,achdg,acalt,acspd) : create aircraft
        delete(acid)         : delete an aircraft from traffic data
        deletall()           : delete all traffic
        update(sim)          : do a numerical integration step
        id2idx(name)         : return index in traffic database of given call sign
        engchange(i,engtype) : change engine type of an aircraft
        setNoise(A)          : Add turbulence
    Members: see create
    Created by  : Jacco M. Hoekstra
    """

    def __init__(self):
        super(Traffic, self).__init__()

        # Traffic is the toplevel trafficarrays object
        TrafficArrays.set_class_root(self)

        self.ntraf = 0

        self.cond = Condition()  # Conditional commands list
        self.wind = WindSim()
        self.turbulence = Turbulence()
        self.translvl = 5000. * ft # [m] Default transition level

        with RegisterElementParameters(self):
            # Aircraft Info
            self.id      = []  # identifier (string)
            self.type    = []  # aircaft type (string)

            # Positions
            self.lat     = np.array([])  # latitude [deg]
            self.lon     = np.array([])  # longitude [deg]
            self.distflown = np.array([])  # distance travelled [m]
            self.alt     = np.array([])  # altitude [m]
            self.hdg     = np.array([])  # traffic heading [deg]
            self.trk     = np.array([])  # track angle [deg]

            # Velocities
            self.tas     = np.array([])  # true airspeed [m/s]
            self.gs      = np.array([])  # ground speed [m/s]
            self.gsnorth = np.array([])  # ground speed [m/s]
            self.gseast  = np.array([])  # ground speed [m/s]
            self.cas     = np.array([])  # calibrated airspeed [m/s]
            self.M       = np.array([])  # mach number
            self.vs      = np.array([])  # vertical speed [m/s]

            # Atmosphere
            self.p       = np.array([])  # air pressure [N/m2]
            self.rho     = np.array([])  # air density [kg/m3]
            self.Temp    = np.array([])  # air temperature [K]
            self.dtemp   = np.array([])  # delta t for non-ISA conditions

            # Wind speeds
            self.windnorth = np.array([])  # wind speed north component a/c pos [m/s]
            self.windeast  = np.array([])  # wind speed east component a/c pos [m/s]

            # Traffic autopilot settings
            self.selspd = np.array([])  # selected spd(CAS or Mach) [m/s or -]
            self.aptas  = np.array([])  # just for initializing
            self.selalt = np.array([])  # selected alt[m]
            self.selvs  = np.array([])  # selected vertical speed [m/s]

            # Whether to perform LNAV and VNAV
            self.swlnav    = np.array([], dtype=np.bool)
            self.swvnav    = np.array([], dtype=np.bool)
            self.swvnavspd = np.array([], dtype=np.bool)

            # Flight Models
            self.asas   = ASAS()
            self.ap     = Autopilot()
            self.pilot  = Pilot()
            self.adsb   = ADSB()
            self.trails = Trails()
            self.actwp  = ActiveWaypoint()
            self.perf   = Perf()

            # Group Logic
            self.groups = TrafficGroups()

            # Traffic performance data
            self.apvsdef  = np.array([])  # [m/s]default vertical speed of autopilot
            self.aphi     = np.array([])  # [rad] bank angle setting of autopilot
            self.ax       = np.array([])  # [m/s2] absolute value of longitudinal accelleration
            self.bank     = np.array([])  # nominal bank angle, [radian]
            self.swhdgsel = np.array([], dtype=np.bool)  # determines whether aircraft is turning

            # limit settings
            self.limspd      = np.array([])  # limit speed
            self.limspd_flag = np.array([], dtype=np.bool)  # flag for limit spd - we have to test for max and min
            self.limalt      = np.array([])  # limit altitude
            self.limalt_flag = np.array([])  # A need to limit altitude has been detected
            self.limvs       = np.array([])  # limit vertical speed due to thrust limitation
            self.limvs_flag  = np.array([])  # A need to limit V/S detected

            # Display information on label
            self.label       = []  # Text and bitmap of traffic label

            # Miscallaneous
            self.coslat = np.array([])  # Cosine of latitude for computations
            self.eps    = np.array([])  # Small nonzero numbers

        # Default bank angles per flight phase
        self.bphase = np.deg2rad(np.array([15, 35, 35, 35, 15, 45]))

        self.reset()

    def reset(self):
        # This ensures that the traffic arrays (which size is dynamic)
        # are all reset as well, so all lat,lon,sdp etc but also objects adsb
        super(Traffic, self).reset()
        self.ntraf = 0

        # reset performance model
        self.perf.reset()

        # Reset models
        self.wind.clear()

        # Build new modules for turbulence
        self.turbulence.reset()

        # Noise (turbulence, ADBS-transmission noise, ADSB-truncated effect)
        self.setNoise(False)

        # Reset transition level to default value
        self.translvl = 5000. * ft

    def create(self, n=1, actype="B744", acalt=None, acspd=None, dest=None,
                aclat=None, aclon=None, achdg=None, acid=None):
        """ Create multiple random aircraft in a specified area. """

        area = bs.scr.getviewbounds()
        if acid is None:
            idtmp = chr(randint(65, 90)) + chr(randint(65, 90)) + '{:>05}'
            acid = [idtmp.format(i) for i in range(n)]

        elif isinstance(acid, str):
            # Check if not already exist
            if self.id.count(acid.upper()) > 0:
                return False, acid + " already exists." # already exists do nothing
            acid = [acid]
        else:
            # TODO: for a list of a/c, check each callsign
            pass

        super(Traffic, self).create(n)

        # Increase number of aircraft
        self.ntraf += n

        if aclat is None:
            aclat = np.random.rand(n) * (area[1] - area[0]) + area[0]
        elif isinstance(aclat, (float, int)):
            aclat = np.array(n * [aclat])

        if aclon is None:
            aclon = np.random.rand(n) * (area[3] - area[2]) + area[2]
        elif isinstance(aclon, (float, int)):
            aclon = np.array(n * [aclon])

        # Limit longitude to [-180.0, 180.0]
        if n == 1:
            aclon = aclon - 360 if aclon > 180 else \
                    aclon + 360 if aclon < -180.0 else aclon
        else:
            aclon[aclon > 180.0] -= 360.0
            aclon[aclon < -180.0] += 360.0

        if achdg is None:
            achdg = np.random.randint(1, 360, n)
        elif isinstance(achdg, (float, int)):
            achdg = np.array(n * [achdg])

        if acalt is None:
            acalt = np.random.randint(2000, 39000, n) * ft
        elif isinstance(acalt, (float, int)):
            acalt = np.array(n * [acalt])

        if acspd is None:
            acspd = np.random.randint(250, 450, n) * kts
        elif isinstance(acspd,(float, int)):
            acspd = np.array(n * [acspd])

        actype = n * [actype] if isinstance(actype, str) else actype
        dest = n * [dest] if isinstance(dest, str) else dest

        # SAVEIC: save cre command when filled in
        # Special provision in case SAVEIC is on: then save individual CRE commands
        # Names of aircraft (acid) need to be recorded for saved future commands
        # And positions need to be the same in case of *MCRE"
        for i in range(n):
            bs.stack.savecmd(" ".join(["CRE", acid[i], actype[i],
                                       str(aclat[i]), str(aclon[i]), str(int(round(achdg[i]))),
                                       str(int(round(acalt[i] / ft))),
                                       str(int(round(acspd[i] / kts)))]))

        # Aircraft Info
        self.id[-n:]   = acid
        self.type[-n:] = actype

        # Positions
        self.lat[-n:]  = aclat
        self.lon[-n:]  = aclon
        self.alt[-n:]  = acalt

        self.hdg[-n:]  = achdg
        self.trk[-n:]  = achdg

        # Velocities
        self.tas[-n:], self.cas[-n:], self.M[-n:] = vcasormach(acspd, acalt)
        self.gs[-n:]      = self.tas[-n:]
        hdgrad = np.radians(achdg)
        self.gsnorth[-n:] = self.tas[-n:] * np.cos(hdgrad)
        self.gseast[-n:] = self.tas[-n:] * np.sin(hdgrad)

        # Atmosphere
        self.p[-n:], self.rho[-n:], self.Temp[-n:] = vatmos(acalt)

        # Wind
        if self.wind.winddim > 0:
            applywind         = self.alt[-n:]> 50.*ft
            self.windnorth[-n:], self.windeast[-n:]  = self.wind.getdata(self.lat[-n:], self.lon[-n:], self.alt[-n:])
            self.gsnorth[-n:] = self.gsnorth[-n:] + self.windnorth*applywind
            self.gseast[-n:]  = self.gseast[-n:]  + self.windeast*applywind
            self.trk[-n:]     = np.logical_not(applywind)*achdg +\
                                applywind*np.degrees(np.arctan2(self.gseast[-n:], self.gsnorth[-n:]))
            self.gs[-n:]      = np.sqrt(self.gsnorth[-n:]**2 + self.gseast[-n:]**2)
        else:
            self.windnorth[-n:] = 0.0
            self.windeast[-n:]  = 0.0

        # Traffic performance data
        #(temporarily default values)
        self.apvsdef[-n:] = 1500. * fpm   # default vertical speed of autopilot
        self.aphi[-n:]    = np.radians(25.)  # bank angle setting of autopilot
        self.ax[-n:]      = kts           # absolute value of longitudinal accelleration
        self.bank[-n:]    = np.radians(25.)

        # Traffic autopilot settings
        self.selspd[-n:] = self.cas[-n:]
        self.aptas[-n:]  = self.tas[-n:]
        self.selalt[-n:] = self.alt[-n:]

        # Display information on label
        self.label[-n:] = n * [['', '', '', 0]]

        # Miscallaneous
        self.coslat[-n:] = np.cos(np.radians(aclat))  # Cosine of latitude for flat-earth aproximations
        self.eps[-n:] = 0.01

        # Finally call create for child TrafficArrays. This only needs to be done
        # manually in Traffic.
        self.create_children(n)

    def creconfs(self, acid, actype, targetidx, dpsi, cpa, tlosh, dH=None, tlosv=None, spd=None):
        latref  = self.lat[targetidx]  # deg
        lonref  = self.lon[targetidx]  # deg
        altref  = self.alt[targetidx]  # m
        trkref  = math.radians(self.trk[targetidx])
        gsref   = self.gs[targetidx]   # m/s
        vsref   = self.vs[targetidx]   # m/s
        cpa     = cpa * nm
        pzr     = settings.asas_pzr * nm
        pzh     = settings.asas_pzh * ft

        trk     = trkref + math.radians(dpsi)
        gs      = gsref if spd is None else spd
        if dH is None:
            acalt = altref
            acvs  = 0.0
        else:
            acalt = altref + dH
            tlosv = tlosh if tlosv is None else tlosv
            acvs  = vsref - np.sign(dH) * (abs(dH) - pzh) / tlosv

        # Horizontal relative velocity vector
        gsn, gse     = gs    * math.cos(trk),          gs    * math.sin(trk)
        vreln, vrele = gsref * math.cos(trkref) - gsn, gsref * math.sin(trkref) - gse
        # Relative velocity magnitude
        vrel    = math.sqrt(vreln * vreln + vrele * vrele)
        # Relative travel distance to closest point of approach
        drelcpa = tlosh * vrel + (0 if cpa > pzr else math.sqrt(pzr * pzr - cpa * cpa))
        # Initial intruder distance
        dist    = math.sqrt(drelcpa * drelcpa + cpa * cpa)
        # Rotation matrix diagonal and cross elements for distance vector
        rd      = drelcpa / dist
        rx      = cpa / dist
        # Rotate relative velocity vector to obtain intruder bearing
        brn     = math.degrees(math.atan2(-rx * vreln + rd * vrele,
                                          rd * vreln + rx * vrele))

        # Calculate intruder lat/lon
        aclat, aclon = geo.kwikpos(latref, lonref, brn, dist / nm)

        # convert groundspeed to CAS, and track to heading
        wn, we     = self.wind.getdata(aclat, aclon, acalt)
        tasn, tase = gsn - wn, gse - we
<<<<<<< HEAD
        acspd      = vtas2cas(math.sqrt(tasn * tasn + tase * tase), acalt)
        achdg      = math.degrees(math.atan2(tase, tasn))
=======
        acspd      = tas2cas(sqrt(tasn * tasn + tase * tase), acalt)
        achdg      = degrees(atan2(tase, tasn))
>>>>>>> a9c0b9a1

        # Create and, when necessary, set vertical speed
        self.create(1, actype, acalt, acspd, None, aclat, aclon, achdg, acid)
        self.ap.selaltcmd(len(self.lat) - 1, altref, acvs)
        self.vs[-1] = acvs

    def delete(self, idx):
        """ Delete one or multiple aircraft. """
        
        # If this is a multiple delete, sort first for list delete
        # (which will use list in reverse order to avoid index confusion)
        if isinstance(idx, Collection):
            idx = np.sort(idx)

        # Call the actual delete function
        super(Traffic, self).delete(idx)

        # Update conditions list
        self.cond.delac(idx)

        # Update number of aircraft
        self.ntraf = len(self.lat)
        return True

    def update(self, simt, simdt):
        """ Update the traffic state. """
        
        # Update only if there is traffic ---------------------
        if self.ntraf == 0:
            return

        #---------- Atmosphere --------------------------------
        self.p, self.rho, self.Temp = vatmos(self.alt)

        #---------- ADSB Update -------------------------------
        self.adsb.update(simt)

        #---------- Fly the Aircraft --------------------------
        self.ap.update() # Autopilot logic
        self.asas.update() # Airborne Separation Assurance
        self.pilot.APorASAS() # Decide autopilot or ASAS

        #---------- Performance Update ------------------------
        self.perf.update()

        #---------- Limit Speeds ------------------------------
        self.pilot.applylimits()

        #---------- Kinematics --------------------------------
        self.UpdateAirSpeed(simdt, simt)
        self.UpdateGroundSpeed(simdt)
        self.UpdatePosition(simdt)

        #---------- Simulate Turbulence -----------------------
        self.turbulence.Woosh(simdt)

        # Check whther new traffci state triggers conditional commands
        self.cond.update()

        #---------- Aftermath ---------------------------------
        self.trails.update(simt)

    def UpdateAirSpeed(self, simdt, simt):
        # Compute horizontal acceleration
        delta_spd = self.pilot.tas - self.tas
        need_ax = np.abs(delta_spd) > kts # small threshold
        self.ax = need_ax * np.sign(delta_spd) * self.perf.acceleration()

        # Update velocities
        self.tas = self.tas + self.ax * simdt
        self.cas = vtas2cas(self.tas, self.alt)
        self.M = vtas2mach(self.tas, self.alt)

        # Turning
        turnrate = np.degrees(g0 * np.tan(self.bank) / np.maximum(self.tas, self.eps))
        delhdg = (self.pilot.hdg - self.hdg + 180) % 360 - 180  # [deg]
        self.swhdgsel = np.abs(delhdg) > np.abs(1.5 * simdt * turnrate)

        # Update heading
        self.hdg = (self.hdg + np.where(self.swhdgsel,
            simdt * turnrate * np.sign(delhdg), delhdg)) % 360.0

        # Update vertical speed
        delta_alt = self.pilot.alt - self.alt
        self.swaltsel = np.abs(delta_alt) > np.maximum(10 * ft, np.abs(2 * simdt * np.abs(self.vs)))
        target_vs = self.swaltsel * np.sign(delta_alt) * np.abs(self.pilot.vs)
        delta_vs = target_vs - self.vs
        need_az = np.abs(delta_vs) > 300 * fpm # small threshold
        self.az = need_az * np.sign(delta_vs) * (300 * fpm) # fixed vertical acc approx 1.6 m/s^2
        self.vs = np.where(need_az, self.vs + self.az * simdt, target_vs)
        self.vs = np.where(np.isfinite(self.vs), self.vs, 0) # fix vs nan issue

    def UpdateGroundSpeed(self, simdt):
        """ Compute ground speed and track from heading, airspeed and wind """

        if self.wind.winddim == 0:  # no wind
            self.gsnorth  = self.tas * np.cos(np.radians(self.hdg))
            self.gseast   = self.tas * np.sin(np.radians(self.hdg))

            self.gs  = self.tas
            self.trk = self.hdg
            self.windnorth[:], self.windeast[:] = 0.0,0.0

        else:
<<<<<<< HEAD
            applywind = self.alt > 50. * ft # Only apply wind when airborne and flying

            windnorth, windeast = self.wind.getdata(self.lat, self.lon, self.alt)
            self.gsnorth  = self.tas * np.cos(np.radians(self.hdg)) + windnorth * applywind
            self.gseast   = self.tas * np.sin(np.radians(self.hdg)) + windeast * applywind
=======
            applywind = self.alt>50.*ft # Only apply wind when airborne

            vnwnd,vewnd = self.wind.getdata(self.lat, self.lon, self.alt)
            self.windnorth[:], self.windeast[:] = vnwnd,vewnd
            self.gsnorth  = self.tas * np.cos(np.radians(self.hdg)) + self.windnorth*applywind
            self.gseast   = self.tas * np.sin(np.radians(self.hdg)) + self.windeast*applywind
>>>>>>> a9c0b9a1

            self.gs  = np.logical_not(applywind) * self.tas + \
                       applywind * np.sqrt(self.gsnorth ** 2 + self.gseast ** 2)

            self.trk = np.logical_not(applywind) * self.hdg + \
                       applywind * np.degrees(np.arctan2(self.gseast, self.gsnorth)) % 360.

    def UpdatePosition(self, simdt):
        """ Update position """

        self.alt = np.where(self.swaltsel, self.alt + self.vs * simdt, self.pilot.alt)
        self.lat = self.lat + np.degrees(simdt * self.gsnorth / Rearth)
        self.coslat = np.cos(np.deg2rad(self.lat))
        self.lon = self.lon + np.degrees(simdt * self.gseast / self.coslat / Rearth)
        self.distflown += self.gs * simdt

    def id2idx(self, acid):
        """ Find index of aircraft id """

        if not isinstance(acid, str):
            # id2idx is called for multiple id's
            # Fast way of finding indices of all ACID's in a given list
            tmp = dict((v, i) for i, v in enumerate(self.id))
            return [tmp.get(acidi, -1) for acidi in acid]
        else:
             # Catch last created id (* or # symbol)
            if acid in ('#', '*'):
                return self.ntraf - 1

            try:
                return self.id.index(acid.upper())
            except:
                return -1

    def setNoise(self, noise=None):
        """ Noise (turbulence, ADBS-transmission noise, ADSB-truncated effect)"""

        if noise is None:
            return True, "Noise is currently " + ("on" if self.turbulence.active else "off")

        self.turbulence.SetNoise(noise)
        self.adsb.SetNoise(noise)
        return True

    def engchange(self, acid, engid):
        """ Change of engines. """

        self.perf.engchange(acid, engid)
    
    def move(self, idx, lat, lon, alt=None, hdg=None, casmach=None, vspd=None):
        """ Move an aircraft to a given location. """

        self.lat[idx]      = lat
        self.lon[idx]      = lon

        if alt is not None:
            self.alt[idx]    = alt
            self.selalt[idx] = alt

        if hdg is not None:
            self.hdg[idx]  = hdg
            self.ap.trk[idx] = hdg

        if casmach is not None:
            self.tas[idx], self.selspd[idx], _ = vcasormach(casmach, alt)

        if vspd is not None:
            self.vs[idx]     = vspd
            self.swvnav[idx] = False


    def nom(self, idx):
        """ Reset acceleration back to nominal (1 kt/s^2): NOM acid """

        self.ax[idx] = kts #[m/s2]

    def poscommand(self, idxorwp):
        """POS command: Show info or an aircraft, airport, waypoint or navaid"""

        # Aircraft index
        if isinstance(idxorwp, int) and idxorwp >= 0:
            idx           = idxorwp
            acid          = self.id[idx]
            actype        = self.type[idx]
            latlon        = latlon2txt(self.lat[idx], self.lon[idx])
            alt           = round(self.alt[idx] / ft)
            hdg           = round(self.hdg[idx])
            trk           = round(self.trk[idx])
            cas           = round(self.cas[idx] / kts)
            tas           = round(self.tas[idx] / kts)
            gs            = round(self.gs[idx] / kts)
            M             = self.M[idx]
            VS            = round(self.vs[idx] / ft * 60.)
            route         = self.ap.route[idx]

            # Position report
            lines = "Info on %s %s index = %d\n" %(acid, actype, idx)     \
                    + "Pos: " + latlon + "\n"                                  \
                    + "Hdg: %03d   Trk: %03d\n"        %(hdg, trk)              \
                    + "Alt: %d ft  V/S: %d fpm\n"  %(alt,VS)                \
                    + "CAS/TAS/GS: %d/%d/%d kts   M: %.3f\n"%(cas,tas,gs,M)

            # FMS AP modes
            if self.swlnav[idx] and route.nwp > 0 and route.iactwp >= 0:

                if self.swvnav[idx]:
                    if self.swvnavspd[idx]:
                        lines = lines + "VNAV (incl.VNAVSPD), "
                    else:
                        lines = lines + "VNAV (NOT VNAVSPD), "

                lines += "LNAV to " + route.wpname[route.iactwp] + "\n"

            # Flight info: Destination and origin
            if self.ap.orig[idx] != "" or self.ap.dest[idx] != "":
                lines = lines +  "Flying"

                if self.ap.orig[idx] != "":
                    lines = lines +  " from " + self.ap.orig[idx]

                if self.ap.dest[idx] != "":
                    lines = lines +  " to " + self.ap.dest[idx]

            # Show a/c info and highlight route of aircraft in radar window
            # and pan to a/c (to show route)
            bs.scr.showroute(acid)
            return True, lines

        # Waypoint: airport, navaid or fix
        else:
            wp = idxorwp.upper()

            # Reference position for finding nearest
            reflat, reflon = bs.scr.getviewctr()

            lines = "Info on " + wp + ":\n"

            # First try airports (most used and shorter, hence faster list)
            iap = bs.navdb.getaptidx(wp)
            if iap >= 0:
                aptypes = ["large", "medium", "small"]
                lines = lines + bs.navdb.aptname[iap] + "\n"                 \
                        + "is a " + aptypes[max(-1, bs.navdb.aptype[iap] - 1)] \
                        + " airport at:\n"                                    \
                        + latlon2txt(bs.navdb.aptlat[iap],                 \
                                     bs.navdb.aptlon[iap]) + "\n"          \
                        + "Elevation: "                                      \
                        + str(int(round(bs.navdb.aptelev[iap] / ft)))        \
                        + " ft \n"

               # Show country name
                try:
                    ico = bs.navdb.cocode2.index(bs.navdb.aptco[iap].upper())
                    lines = lines + "in " + bs.navdb.coname[ico] + " (" +      \
                             bs.navdb.aptco[iap] + ")"
                except:
                    ico = -1
                    lines = lines + "Country code: " + bs.navdb.aptco[iap]
                try:
                    runways = bs.navdb.rwythresholds[bs.navdb.aptid[iap]].keys()
                    if runways:
                        lines = lines + "\nRunways: " + ", ".join(runways)
                except:
                    pass

            # Not found as airport, try waypoints & navaids
            else:
                iwps = bs.navdb.getwpindices(wp, reflat, reflon)
                if iwps[0] >= 0:
                    typetxt = ""
                    desctxt = ""
                    lastdesc = "XXXXXXXX"
                    for i in iwps:

                        # One line type text
                        if typetxt == "":
                            typetxt = typetxt+bs.navdb.wptype[i]
                        else:
                            typetxt = typetxt+" and " + bs.navdb.wptype[i]

                        # Description: multi-line
                        samedesc = bs.navdb.wpdesc[i] == lastdesc
                        if desctxt == "":
                            desctxt = desctxt + bs.navdb.wpdesc[i]
                            lastdesc = bs.navdb.wpdesc[i]
                        elif not samedesc:
                            desctxt = desctxt + "\n" + bs.navdb.wpdesc[i]
                            lastdesc = bs.navdb.wpdesc[i]

                        # Navaid: frequency
                        if bs.navdb.wptype[i] in ["VOR", "DME", "TACAN"] and not samedesc:
                            desctxt = desctxt + " " + str(bs.navdb.wpfreq[i]) + " MHz"
                        elif bs.navdb.wptype[i] == "NDB" and not samedesc:
                            desctxt = desctxt+ " " + str(bs.navdb.wpfreq[i]) + " kHz"

                    iwp = iwps[0]

                    # Basic info
                    lines = lines + wp + " is a " + typetxt       \
                           + " at\n" \
                           + latlon2txt(bs.navdb.wplat[iwp],  \
                                        bs.navdb.wplon[iwp])

                    # Navaids have description
                    if len(desctxt) > 0:
                        lines = lines + "\n" + desctxt

                    # VOR give variation
                    if bs.navdb.wptype[iwp] == "VOR":
                        lines = lines + "\nVariation: "+ \
                                     str(bs.navdb.wpvar[iwp]) + " deg"

                    # How many others?
                    nother = bs.navdb.wpid.count(wp) - len(iwps)
                    if nother > 0:
                        verb = ["is ", "are "][min(1, max(0, nother - 1))]
                        lines = lines + "\nThere " + verb + str(nother) +\
                                   " other waypoint(s) also named " + wp

                    # In which airways?
                    connect = bs.navdb.listconnections(wp, \
                                                       bs.navdb.wplat[iwp],
                                                       bs.navdb.wplon[iwp])
                    if len(connect) > 0:
                        awset = set([])
                        for c in connect:
                            awset.add(c[0])

                        lines = lines + "\nAirways: " + "-".join(awset)


               # Try airway id
                else:  # airway
                    awid = wp
                    airway = bs.navdb.listairway(awid)
                    if len(airway) > 0:
                        lines = ""
                        for segment in airway:
                            lines = lines + "Airway " + awid + ": " \
                                    + " - ".join(segment) + "\n"
                        lines = lines[:-1] # cut off final newline
                    else:
                        return False, idxorwp + " not found as a/c, airport, navaid or waypoint"

            # Show what we found on airport and navaid/waypoint
            return True, lines

    def airwaycmd(self, key=""):
        # Show conections of a waypoint
        reflat, reflon = bs.scr.getviewctr()

        if key == "":
            return False, "AIRWAY needs waypoint or airway"

        if bs.navdb.awid.count(key) > 0:
            return self.poscommand(key.upper())
        else:
            # Find connecting airway legs
            wpid = key.upper()
            iwp = bs.navdb.getwpidx(wpid, reflat, reflon)
            if iwp <0 :
                return False, key + " not found."

            wplat = bs.navdb.wplat[iwp]
            wplon = bs.navdb.wplon[iwp]
            connect = bs.navdb.listconnections(key.upper(), wplat, wplon)
            if len(connect) > 0:
                lines = ""
                for c in connect:
                    if len(c) >= 2:
                        # Add airway, direction, waypoint
                        lines = lines + c[0] + ": to " + c[1] + "\n"
                return True, lines[:-1]  # exclude final newline
            else:
                return False, "No airway legs found for ", key

    def settrans(self, alt=-999.):
        """ Set or show transition level"""

        # in case a valid value is ginve set it
        if alt > -900.:
            if alt > 0.:
                self.translvl = alt
                return True
            else:
                return False, "Transition level needs to be ft/FL and larger than zero"

        # In case no value is given, show it
        else:
            tlvl = int(round(self.translvl / ft))
            return True, "Transition level = " \
                         + str(tlvl) + "/FL" +  str(int(round(tlvl / 100.)))<|MERGE_RESOLUTION|>--- conflicted
+++ resolved
@@ -349,13 +349,8 @@
         # convert groundspeed to CAS, and track to heading
         wn, we     = self.wind.getdata(aclat, aclon, acalt)
         tasn, tase = gsn - wn, gse - we
-<<<<<<< HEAD
         acspd      = vtas2cas(math.sqrt(tasn * tasn + tase * tase), acalt)
         achdg      = math.degrees(math.atan2(tase, tasn))
-=======
-        acspd      = tas2cas(sqrt(tasn * tasn + tase * tase), acalt)
-        achdg      = degrees(atan2(tase, tasn))
->>>>>>> a9c0b9a1
 
         # Create and, when necessary, set vertical speed
         self.create(1, actype, acalt, acspd, None, aclat, aclon, achdg, acid)
@@ -460,20 +455,12 @@
             self.windnorth[:], self.windeast[:] = 0.0,0.0
 
         else:
-<<<<<<< HEAD
-            applywind = self.alt > 50. * ft # Only apply wind when airborne and flying
-
-            windnorth, windeast = self.wind.getdata(self.lat, self.lon, self.alt)
-            self.gsnorth  = self.tas * np.cos(np.radians(self.hdg)) + windnorth * applywind
-            self.gseast   = self.tas * np.sin(np.radians(self.hdg)) + windeast * applywind
-=======
             applywind = self.alt>50.*ft # Only apply wind when airborne
 
             vnwnd,vewnd = self.wind.getdata(self.lat, self.lon, self.alt)
             self.windnorth[:], self.windeast[:] = vnwnd,vewnd
             self.gsnorth  = self.tas * np.cos(np.radians(self.hdg)) + self.windnorth*applywind
             self.gseast   = self.tas * np.sin(np.radians(self.hdg)) + self.windeast*applywind
->>>>>>> a9c0b9a1
 
             self.gs  = np.logical_not(applywind) * self.tas + \
                        applywind * np.sqrt(self.gsnorth ** 2 + self.gseast ** 2)
