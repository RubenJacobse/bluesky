--- conflicted
+++ resolved
@@ -1,637 +1,624 @@
-import numpy as np
-from ..tools.aero import kts, ft, g0, a0, T0, gamma1, gamma2,  beta, R
-from ..tools.dynamicarrays import DynamicArrays, RegisterElementParameters
-from performance import esf, phases, calclimits, PHASE
-from ..settings import perf_path_bada
-from ..settings import verbose
-
-import bada_coeff
-if not bada_coeff.init(perf_path_bada):
-    raise ImportError('BADA performance model: Error loading BADA files from ' + perf_path_bada + '!')
-else:
-    print 'Using BADA performance model.'
-
-
-class PerfBADA(DynamicArrays):
-    """
-    Aircraft performance implementation based on BADA.
-    Methods:
-
-        reset()           : clear current database
-        create(actype)    : initialize new aircraft with performance parameters
-        delete(idx)       : remove performance parameters from deleted aircraft
-        perf()            : calculate aircraft performance
-        limits()          : calculate flight envelope
-
-    Created by  : Isabel Metz
-    Note: This class is based on
-        EUROCONTROL. User Manual for the Base of Aircraft Data (BADA) Revision 3.12,
-        EEC Technical/Scientific Report No. 14/04/24-44 edition, 2014.
-    """
-    def __init__(self, traf):
-        self.traf = traf        # assign needed data from Traffic
-
-        self.warned = False     # Flag: Did we warn for default perf parameters yet?
-        self.warned2 = False    # Flag: Use of piston engine aircraft?
-
-        # Flight performance scheduling
-        self.dt  = 0.1           # [s] update interval of performance limits
-        self.t0  = -self.dt  # [s] last time checked (in terms of simt)
-        self.warned2 = False        # Flag: Did we warn for default engine parameters yet?
-
-        # Register the per-aircraft parameter arrays
-        with RegisterElementParameters(self):
-            # engine
-            self.jet        = np.array([])
-            self.turbo      = np.array([])
-            self.piston     = np.array([])
-            # masses and dimensions
-            self.mass       = np.array([])  # effective mass [kg]
-            # self.mref = np.array([]) # ref. mass [kg]: 70% between min and max. mass
-            self.mmin       = np.array([])  # OEW (or assumption) [kg]
-            self.mmax       = np.array([])  # MTOW (or assumption) [kg]
-            # self.mpyld = np.array([]) # MZFW-OEW (or assumption) [kg]
-            self.gw         = np.array([])  # weight gradient on max. alt [m/kg]
-            self.Sref       = np.array([])  # wing reference surface area [m^2]
-
-            # flight enveloppe
-            self.vmto       = np.array([])  # min TO spd [m/s]
-            self.vmic       = np.array([])  # min climb spd [m/s]
-            self.vmcr       = np.array([])  # min cruise spd [m/s]
-            self.vmap       = np.array([])  # min approach spd [m/s]
-            self.vmld       = np.array([])  # min landing spd [m/s]
-            self.vmin       = np.array([])  # min speed over all phases [m/s]
-
-            self.vmo        = np.array([])   # max operating speed [m/s]
-            self.mmo        = np.array([])   # max operating mach number [-]
-            self.hmax       = np.array([])   # max. alt above standard MSL (ISA) at MTOW [m]
-            self.hmaxact    = np.array([])   # max. alt depending on temperature gradient [m]
-            self.hmo        = np.array([])   # max. operating alt abov standard MSL [m]
-            self.gt         = np.array([])   # temp. gradient on max. alt [ft/k]
-            self.maxthr     = np.array([])   # maximum thrust [N]
-
-            # Buffet Coefficients
-            self.clbo       = np.array([])    # buffet onset lift coefficient [-]
-            self.k          = np.array([])    # buffet coefficient [-]
-            self.cm16       = np.array([])    # CM16
-
-            # reference CAS speeds
-            self.cascl      = np.array([])    # climb [m/s]
-            self.cascr      = np.array([])    # cruise [m/s]
-            self.casdes     = np.array([])    # descent [m/s]
-
-            #reference mach numbers [-]
-            self.macl       = np.array([])    # climb
-            self.macr       = np.array([])    # cruise
-            self.mades      = np.array([])    # descent
-
-            # parasitic drag coefficients per phase [-]
-            self.cd0to      = np.array([])    # phase takeoff
-            self.cd0ic      = np.array([])    # phase initial climb
-            self.cd0cr      = np.array([])    # phase cruise
-            self.cd0ap      = np.array([])    # phase approach
-            self.cd0ld      = np.array([])    # phase land
-            self.gear       = np.array([])    # drag due to gear down
-
-            # induced drag coefficients per phase [-]
-            self.cd2to      = np.array([])    # phase takeoff
-            self.cd2ic      = np.array([])    # phase initial climb
-            self.cd2cr      = np.array([])    # phase cruise
-            self.cd2ap      = np.array([])    # phase approach
-            self.cd2ld      = np.array([])    # phase land
-
-            # max climb thrust coefficients
-            self.ctcth1      = np.array([])   # jet/piston [N], turboprop [ktN]
-            self.ctcth2      = np.array([])   # [ft]
-            self.ctcth3      = np.array([])   # jet [1/ft^2], turboprop [N], piston [ktN]
-
-            # reduced climb power coefficient
-            self.cred       = np.array([])    # [-]
-
-            # 1st and 2nd thrust temp coefficient
-            self.ctct1      = np.array([])    # [k]
-            self.ctct2      = np.array([])    # [1/k]
-            self.dtemp      = np.array([])    # [k]
-
-            # Descent Fuel Flow Coefficients
-            # Note: Ctdes,app and Ctdes,lnd assume a 3 degree descent gradient during app and lnd
-            self.ctdesl      = np.array([])   # low alt descent thrust coefficient [-]
-            self.ctdesh      = np.array([])   # high alt descent thrust coefficient [-]
-            self.ctdesa      = np.array([])   # approach thrust coefficient [-]
-            self.ctdesld     = np.array([])   # landing thrust coefficient [-]
-
-            # transition altitude for calculation of descent thrust
-            self.hpdes       = np.array([])   # [m]
-
-            # Energy Share Factor
-            self.ESF         = np.array([])   # [-]
-
-            # reference speed during descent
-            self.vdes        = np.array([])   # [m/s]
-            self.mdes        = np.array([])   # [-]
-
-            #  Crossover altitude
-            self.atranscl    = np.array([])
-            self.atransdes   = np.array([])
-
-            # flight phase
-            self.phase       = np.array([])
-            self.post_flight = np.array([])   # taxi prior of post flight?
-            self.pf_flag     = np.array([])
-
-            # Thrust specific fuel consumption coefficients
-            self.cf1         = np.array([])   # jet [kg/(min*kN)], turboprop [kg/(min*kN*knot)], piston [kg/min]
-            self.cf2         = np.array([])   # [knots]
-            self.cf3         = np.array([])   # [kg/min]
-            self.cf4         = np.array([])   # [ft]
-            self.cf_cruise   = np.array([])   # [-]
-
-            # performance
-            self.Thr         = np.array([])   # thrust
-            self.D           = np.array([])   # drag
-            self.ff          = np.array([])   # fuel flow
-
-            # ground
-            self.tol         = np.array([])   # take-off length[m]
-            self.ldl         = np.array([])   # landing length[m]
-            self.ws          = np.array([])   # wingspan [m]
-            self.len         = np.array([])   # aircraft length[m]
-            self.gr_acc      = np.array([])   # ground acceleration [m/s^2]
-
-    def engchange(self, acid, engid=None):
-        return False, "BADA performance model doesn't allow changing engine type"
-
-    def create(self, n=1):
-        super(PerfBADA, self).create(n)
-        """CREATE NEW AIRCRAFT"""
-        actypes = self.traf.type[-n:]
-
-        # note: coefficients are initialized in SI units
-
-        # general
-        # designate aircraft to its aircraft type
-        for actype in actypes:
-            syn, coeff = bada_coeff.getCoefficients(actype)
-            if syn:
-                continue
-
-            syn, coeff = bada_coeff.getCoefficients('B744')
-            self.traf.type[-n:] = syn.accode
-
-            if not verbose:
-                if not self.warned:
-                    print "Aircraft is using default B747-400 performance."
-                    self.warned = True
-            else:
-                print "Flight " + self.traf.id[-n:] + " has an unknown aircraft type, " + actype + ", BlueSky then uses default B747-400 performance."
-
-        # designate aicraft to its aircraft type
-        self.jet[-n:]       = 1 if coeff.engtype == 'Jet' else 0
-        self.turbo[-n:]     = 1 if coeff.engtype == 'Turboprop' else 0
-        self.piston[-n:]    = 1 if coeff.engtype == 'Piston' else 0
-
-        # Initial aircraft mass is currently reference mass.
-        # BADA 3.12 also supports masses between 1.2*mmin and mmax
-        self.mass[-n:]      = coeff.m_ref * 1000.0
-        self.mmin[-n:]      = coeff.m_min * 1000.0
-        self.mmax[-n:]      = coeff.m_max * 1000.0
-
-        # self.mpyld = np.append(self.mpyld, coeff.mpyld[coeffidx]*1000)
-        self.gw[-n:]        = coeff.mass_grad * ft
-
-        # Surface Area [m^2]
-        self.Sref[-n:]      = coeff.S
-
-        # flight envelope
-        # minimum speeds per phase
-        self.vmto[-n:]      = coeff.Vstall_to * coeff.CVmin_to * kts
-        self.vmic[-n:]      = coeff.Vstall_ic * coeff.CVmin * kts
-        self.vmcr[-n:]      = coeff.Vstall_cr * coeff.CVmin * kts
-        self.vmap[-n:]      = coeff.Vstall_ap * coeff.CVmin * kts
-        self.vmld[-n:]      = coeff.Vstall_ld * coeff.CVmin * kts
-        self.vmin[-n:]      = 0.0
-        self.vmo[-n:]       = coeff.VMO * kts
-        self.mmo[-n:]       = coeff.MMO
-
-        # max. altitude parameters
-        self.hmo[-n:]       = coeff.h_MO * ft
-        self.hmax[-n:]      = coeff.h_max * ft
-        self.hmaxact[-n:]   = coeff.h_max * ft  # initialize with hmax
-        self.gt[-n:]        = coeff.temp_grad * ft
-
-        # max thrust setting
-        self.maxthr[-n:]    = 1e6  # initialize with excessive setting to avoid unrealistic limit setting
-
-        # Buffet Coefficients
-        self.clbo[-n:]      = coeff.Clbo
-        self.k[-n:]         = coeff.k
-        self.cm16[-n:]      = coeff.CM16
-
-        # reference speeds
-        # reference CAS speeds
-        self.cascl[-n:]     = coeff.CAScl1[0] * kts
-        self.cascr[-n:]     = coeff.CAScr1[0] * kts
-        self.casdes[-n:]    = coeff.CASdes1[0] * kts
-
-        # reference mach numbers
-        self.macl[-n:]      = coeff.Mcl[0]
-        self.macr[-n:]      = coeff.Mcr[0]
-        self.mades[-n:]     = coeff.Mdes[0]
-
-        # reference speed during descent
-        self.vdes[-n:]      = coeff.Vdes_ref * kts
-        self.mdes[-n:]      = coeff.Mdes_ref
-
-#######################################
-
-        # crossover altitude for climbing and descending aircraft (BADA User Manual 3.12, p. 12)
-<<<<<<< HEAD
+import numpy as np
+from ..tools.aero import kts, ft, g0, a0, T0, gamma1, gamma2,  beta, R
+from ..tools.dynamicarrays import DynamicArrays, RegisterElementParameters
+from performance import esf, phases, calclimits, PHASE
+from ..settings import perf_path_bada
+from ..settings import verbose
+
+import bada_coeff
+if not bada_coeff.init(perf_path_bada):
+    raise ImportError('BADA performance model: Error loading BADA files from ' + perf_path_bada + '!')
+else:
+    print 'Using BADA performance model.'
+
+
+class PerfBADA(DynamicArrays):
+    """
+    Aircraft performance implementation based on BADA.
+    Methods:
+
+        reset()           : clear current database
+        create(actype)    : initialize new aircraft with performance parameters
+        delete(idx)       : remove performance parameters from deleted aircraft
+        perf()            : calculate aircraft performance
+        limits()          : calculate flight envelope
+
+    Created by  : Isabel Metz
+    Note: This class is based on
+        EUROCONTROL. User Manual for the Base of Aircraft Data (BADA) Revision 3.12,
+        EEC Technical/Scientific Report No. 14/04/24-44 edition, 2014.
+    """
+    def __init__(self, traf):
+        self.traf = traf        # assign needed data from Traffic
+
+        self.warned = False     # Flag: Did we warn for default perf parameters yet?
+        self.warned2 = False    # Flag: Use of piston engine aircraft?
+
+        # Flight performance scheduling
+        self.dt  = 0.1           # [s] update interval of performance limits
+        self.t0  = -self.dt  # [s] last time checked (in terms of simt)
+        self.warned2 = False        # Flag: Did we warn for default engine parameters yet?
+
+        # Register the per-aircraft parameter arrays
+        with RegisterElementParameters(self):
+            # engine
+            self.jet        = np.array([])
+            self.turbo      = np.array([])
+            self.piston     = np.array([])
+            # masses and dimensions
+            self.mass       = np.array([])  # effective mass [kg]
+            # self.mref = np.array([]) # ref. mass [kg]: 70% between min and max. mass
+            self.mmin       = np.array([])  # OEW (or assumption) [kg]
+            self.mmax       = np.array([])  # MTOW (or assumption) [kg]
+            # self.mpyld = np.array([]) # MZFW-OEW (or assumption) [kg]
+            self.gw         = np.array([])  # weight gradient on max. alt [m/kg]
+            self.Sref       = np.array([])  # wing reference surface area [m^2]
+
+            # flight enveloppe
+            self.vmto       = np.array([])  # min TO spd [m/s]
+            self.vmic       = np.array([])  # min climb spd [m/s]
+            self.vmcr       = np.array([])  # min cruise spd [m/s]
+            self.vmap       = np.array([])  # min approach spd [m/s]
+            self.vmld       = np.array([])  # min landing spd [m/s]
+            self.vmin       = np.array([])  # min speed over all phases [m/s]
+
+            self.vmo        = np.array([])   # max operating speed [m/s]
+            self.mmo        = np.array([])   # max operating mach number [-]
+            self.hmax       = np.array([])   # max. alt above standard MSL (ISA) at MTOW [m]
+            self.hmaxact    = np.array([])   # max. alt depending on temperature gradient [m]
+            self.hmo        = np.array([])   # max. operating alt abov standard MSL [m]
+            self.gt         = np.array([])   # temp. gradient on max. alt [ft/k]
+            self.maxthr     = np.array([])   # maximum thrust [N]
+
+            # Buffet Coefficients
+            self.clbo       = np.array([])    # buffet onset lift coefficient [-]
+            self.k          = np.array([])    # buffet coefficient [-]
+            self.cm16       = np.array([])    # CM16
+
+            # reference CAS speeds
+            self.cascl      = np.array([])    # climb [m/s]
+            self.cascr      = np.array([])    # cruise [m/s]
+            self.casdes     = np.array([])    # descent [m/s]
+
+            #reference mach numbers [-]
+            self.macl       = np.array([])    # climb
+            self.macr       = np.array([])    # cruise
+            self.mades      = np.array([])    # descent
+
+            # parasitic drag coefficients per phase [-]
+            self.cd0to      = np.array([])    # phase takeoff
+            self.cd0ic      = np.array([])    # phase initial climb
+            self.cd0cr      = np.array([])    # phase cruise
+            self.cd0ap      = np.array([])    # phase approach
+            self.cd0ld      = np.array([])    # phase land
+            self.gear       = np.array([])    # drag due to gear down
+
+            # induced drag coefficients per phase [-]
+            self.cd2to      = np.array([])    # phase takeoff
+            self.cd2ic      = np.array([])    # phase initial climb
+            self.cd2cr      = np.array([])    # phase cruise
+            self.cd2ap      = np.array([])    # phase approach
+            self.cd2ld      = np.array([])    # phase land
+
+            # max climb thrust coefficients
+            self.ctcth1      = np.array([])   # jet/piston [N], turboprop [ktN]
+            self.ctcth2      = np.array([])   # [ft]
+            self.ctcth3      = np.array([])   # jet [1/ft^2], turboprop [N], piston [ktN]
+
+            # reduced climb power coefficient
+            self.cred       = np.array([])    # [-]
+
+            # 1st and 2nd thrust temp coefficient
+            self.ctct1      = np.array([])    # [k]
+            self.ctct2      = np.array([])    # [1/k]
+            self.dtemp      = np.array([])    # [k]
+
+            # Descent Fuel Flow Coefficients
+            # Note: Ctdes,app and Ctdes,lnd assume a 3 degree descent gradient during app and lnd
+            self.ctdesl      = np.array([])   # low alt descent thrust coefficient [-]
+            self.ctdesh      = np.array([])   # high alt descent thrust coefficient [-]
+            self.ctdesa      = np.array([])   # approach thrust coefficient [-]
+            self.ctdesld     = np.array([])   # landing thrust coefficient [-]
+
+            # transition altitude for calculation of descent thrust
+            self.hpdes       = np.array([])   # [m]
+
+            # Energy Share Factor
+            self.ESF         = np.array([])   # [-]
+
+            # reference speed during descent
+            self.vdes        = np.array([])   # [m/s]
+            self.mdes        = np.array([])   # [-]
+
+            #  Crossover altitude
+            self.atranscl    = np.array([])
+            self.atransdes   = np.array([])
+
+            # flight phase
+            self.phase       = np.array([])
+            self.post_flight = np.array([])   # taxi prior of post flight?
+            self.pf_flag     = np.array([])
+
+            # Thrust specific fuel consumption coefficients
+            self.cf1         = np.array([])   # jet [kg/(min*kN)], turboprop [kg/(min*kN*knot)], piston [kg/min]
+            self.cf2         = np.array([])   # [knots]
+            self.cf3         = np.array([])   # [kg/min]
+            self.cf4         = np.array([])   # [ft]
+            self.cf_cruise   = np.array([])   # [-]
+
+            # performance
+            self.Thr         = np.array([])   # thrust
+            self.D           = np.array([])   # drag
+            self.ff          = np.array([])   # fuel flow
+
+            # ground
+            self.tol         = np.array([])   # take-off length[m]
+            self.ldl         = np.array([])   # landing length[m]
+            self.ws          = np.array([])   # wingspan [m]
+            self.len         = np.array([])   # aircraft length[m]
+            self.gr_acc      = np.array([])   # ground acceleration [m/s^2]
+
+    def engchange(self, acid, engid=None):
+        return False, "BADA performance model doesn't allow changing engine type"
+
+    def create(self, n=1):
+        super(PerfBADA, self).create(n)
+        """CREATE NEW AIRCRAFT"""
+        actypes = self.traf.type[-n:]
+
+        # note: coefficients are initialized in SI units
+
+        # general
+        # designate aircraft to its aircraft type
+        for actype in actypes:
+            syn, coeff = bada_coeff.getCoefficients(actype)
+            if syn:
+                continue
+
+            syn, coeff = bada_coeff.getCoefficients('B744')
+            self.traf.type[-n:] = syn.accode
+
+            if not verbose:
+                if not self.warned:
+                    print "Aircraft is using default B747-400 performance."
+                    self.warned = True
+            else:
+                print "Flight " + self.traf.id[-n:] + " has an unknown aircraft type, " + actype + ", BlueSky then uses default B747-400 performance."
+
+        # designate aicraft to its aircraft type
+        self.jet[-n:]       = 1 if coeff.engtype == 'Jet' else 0
+        self.turbo[-n:]     = 1 if coeff.engtype == 'Turboprop' else 0
+        self.piston[-n:]    = 1 if coeff.engtype == 'Piston' else 0
+
+        # Initial aircraft mass is currently reference mass.
+        # BADA 3.12 also supports masses between 1.2*mmin and mmax
+        self.mass[-n:]      = coeff.m_ref * 1000.0
+        self.mmin[-n:]      = coeff.m_min * 1000.0
+        self.mmax[-n:]      = coeff.m_max * 1000.0
+
+        # self.mpyld = np.append(self.mpyld, coeff.mpyld[coeffidx]*1000)
+        self.gw[-n:]        = coeff.mass_grad * ft
+
+        # Surface Area [m^2]
+        self.Sref[-n:]      = coeff.S
+
+        # flight envelope
+        # minimum speeds per phase
+        self.vmto[-n:]      = coeff.Vstall_to * coeff.CVmin_to * kts
+        self.vmic[-n:]      = coeff.Vstall_ic * coeff.CVmin * kts
+        self.vmcr[-n:]      = coeff.Vstall_cr * coeff.CVmin * kts
+        self.vmap[-n:]      = coeff.Vstall_ap * coeff.CVmin * kts
+        self.vmld[-n:]      = coeff.Vstall_ld * coeff.CVmin * kts
+        self.vmin[-n:]      = 0.0
+        self.vmo[-n:]       = coeff.VMO * kts
+        self.mmo[-n:]       = coeff.MMO
+
+        # max. altitude parameters
+        self.hmo[-n:]       = coeff.h_MO * ft
+        self.hmax[-n:]      = coeff.h_max * ft
+        self.hmaxact[-n:]   = coeff.h_max * ft  # initialize with hmax
+        self.gt[-n:]        = coeff.temp_grad * ft
+
+        # max thrust setting
+        self.maxthr[-n:]    = 1e6  # initialize with excessive setting to avoid unrealistic limit setting
+
+        # Buffet Coefficients
+        self.clbo[-n:]      = coeff.Clbo
+        self.k[-n:]         = coeff.k
+        self.cm16[-n:]      = coeff.CM16
+
+        # reference speeds
+        # reference CAS speeds
+        self.cascl[-n:]     = coeff.CAScl1[0] * kts
+        self.cascr[-n:]     = coeff.CAScr1[0] * kts
+        self.casdes[-n:]    = coeff.CASdes1[0] * kts
+
+        # reference mach numbers
+        self.macl[-n:]      = coeff.Mcl[0]
+        self.macr[-n:]      = coeff.Mcr[0]
+        self.mades[-n:]     = coeff.Mdes[0]
+
+        # reference speed during descent
+        self.vdes[-n:]      = coeff.Vdes_ref * kts
+        self.mdes[-n:]      = coeff.Mdes_ref
+
+        # crossover altitude for climbing and descending aircraft (BADA User Manual 3.12, p. 12)
         self.atranscl[-n:]  = (1e3 / 6.5) * (T0 * (1.0 - (((( 1.0 + gamma1 *
-            (self.cascl[-n:] / a0) ** (self.cascl[-n:] / a0)) ** gamma2) - 1.0) /
-                (((1.0 + gamma1 * self.macl[-n:] * self.macl[-n:]) ** gamma2) - 1.0)) **
+            (self.cascl[-n:] / a0) * (self.cascl[-n:] / a0)) ** gamma2) - 1.0) /
+                (((1.0 + gamma1 * self.macl[-n:] * self.macl[-n:]) ** gamma2) - 1.0)) **
+                    (-beta * R / g0)))
+
+        self.atransdes[-n:] = (1e3 / 6.5) * (T0 * (1.0 - (((( 1.0 + gamma1 *
+            (self.casdes[-n:] / a0) * (self.casdes[-n:] / a0)) ** gamma2) - 1.0) /
+                (((1.0 + gamma1 * self.mades[-n:] * self.mades[-n:]) ** gamma2) - 1.0)) **
                     (-beta * R / g0)))
-
-        self.atransdes[-n:] = (1e3 / 6.5) * (T0 * (1.0 - (((( 1.0 + gamma1 *
-            (self.casdes[-n:] / a0) ** (self.casdes[-n:] / a0)) ** gamma2) - 1.0) /
-                (((1.0 + gamma1 * self.mades[-n:] * self.mades[-n:]) ** gamma2) - 1.0)) **
-=======
-        self.atranscl[-1]  = (1e3 / 6.5) * (T0 * (1.0 - (((( 1.0 + gamma1 *
-            (self.cascl[-1] / a0) * (self.cascl[-1] / a0)) ** gamma2) - 1.0) /
-                (((1.0 + gamma1 * self.macl[-1] * self.macl[-1]) ** gamma2) - 1.0)) **
-                    (-beta * R / g0)))
-
-        self.atransdes[-1] = (1e3 / 6.5) * (T0 * (1.0 - (((( 1.0 + gamma1 *
-            (self.casdes[-1] / a0) * (self.casdes[-1] / a0)) ** gamma2) - 1.0) /
-                (((1.0 + gamma1 * self.mades[-1] * self.mades[-1]) ** gamma2) - 1.0)) **
->>>>>>> 2df2a2c3
-                    (-beta * R / g0)))
-
-        # aerodynamics
-        # parasitic drag coefficients per phase
-        self.cd0to[-n:]     = coeff.CD0_to
-        self.cd0ic[-n:]     = coeff.CD0_ic
-        self.cd0cr[-n:]     = coeff.CD0_cr
-        self.cd0ap[-n:]     = coeff.CD0_ap
-        self.cd0ld[-n:]     = coeff.CD0_ld
-        self.gear[-n:]      = coeff.CD0_gear
-
-        # induced drag coefficients per phase
-        self.cd2to[-n:]     = coeff.CD2_to
-        self.cd2ic[-n:]     = coeff.CD2_ic
-        self.cd2cr[-n:]     = coeff.CD2_cr
-        self.cd2ap[-n:]     = coeff.CD2_ap
-        self.cd2ld[-n:]     = coeff.CD2_ld
-
-        # reduced climb coefficient
-        self.cred[-n:] = np.where(
-            self.jet[-n:], coeff.Cred_jet,
-            np.where(self.turbo[-n:], coeff.Cred_turboprop, coeff.Cred_piston)
-        )
-
-        # commented due to vectrization 
-        # # NOTE: model only validated for jet and turbo aircraft
-        # if self.piston[-n:] and not self.warned2:
-        #     print "Using piston aircraft performance.",
-        #     print "Not valid for real performance calculations."
-        #     self.warned2 = True
-
-        # performance
-
-        # max climb thrust coefficients
-        self.ctcth1[-n:]    = coeff.CTC[0]  # jet/piston [N], turboprop [ktN]
-        self.ctcth2[-n:]    = coeff.CTC[1]  # [ft]
-        self.ctcth3[-n:]    = coeff.CTC[2]  # jet [1/ft^2], turboprop [N], piston [ktN]
-
-        # 1st and 2nd thrust temp coefficient
-        self.ctct1[-n:]     = coeff.CTC[3]  # [k]
-        self.ctct2[-n:]     = coeff.CTC[4]  # [1/k]
-        self.dtemp[-n:]     = 0.0  # [k], difference from current to ISA temperature. At the moment: 0, as ISA environment
-
-        # Descent Fuel Flow Coefficients
-        # Note: Ctdes,app and Ctdes,lnd assume a 3 degree descent gradient during app and lnd
-        self.ctdesl[-n:]    = coeff.CTdes_low
-        self.ctdesh[-n:]    = coeff.CTdes_high
-        self.ctdesa[-n:]    = coeff.CTdes_app
-        self.ctdesld[-n:]   = coeff.CTdes_land
-
-        # transition altitude for calculation of descent thrust
-        self.hpdes[-n:]     = coeff.Hp_des * ft
-        self.ESF[-n:]       = 1.0  # neutral initialisation
-
-        # flight phase
-        self.phase[-n:]       = PHASE["None"]
-        self.post_flight[-n:] = False  # we assume prior
-        self.pf_flag[-n:]     = True
-
-        # Thrust specific fuel consumption coefficients
-        # prevent from division per zero in fuelflow calculation
-        self.cf1[-n:]       = coeff.Cf1
-        self.cf2[-n:]       = 1.0 if coeff.Cf2 < 1e-9 else coeff.Cf2
-        self.cf3[-n:]       = coeff.Cf3
-        self.cf4[-n:]       = 1.0 if coeff.Cf4 < 1e-9 else coeff.Cf4
-        self.cf_cruise[-n:] = coeff.Cf_cruise
-
-        self.Thr[-n:]       = 0.0
-        self.D[-n:]         = 0.0
-        self.ff[-n:]        = 0.0
-
-        # ground
-        self.tol[-n:]       = coeff.TOL
-        self.ldl[-n:]       = coeff.LDL
-        self.ws[-n:]        = coeff.wingspan
-        self.len[-n:]       = coeff.length
-        # for now, BADA aircraft have the same acceleration as deceleration
-        self.gr_acc[-n:]    = coeff.gr_acc
-
-    def perf(self, simt):
-        if abs(simt - self.t0) >= self.dt:
-            self.t0 = simt
-        else:
-            return
-        """AIRCRAFT PERFORMANCE"""
-        # BADA version
-        swbada = True
-        # flight phase
-        self.phase, self.bank = \
-        phases(self.traf.alt, self.traf.gs, self.traf.delalt, \
-        self.traf.cas, self.vmto, self.vmic, self.vmap, self.vmcr, self.vmld, self.traf.bank, self.traf.bphase, \
-        self.traf.hdgsel, swbada)
-
-        # AERODYNAMICS
-        # Lift
-        self.qS = 0.5*self.traf.rho*np.maximum(1.,self.traf.tas)*np.maximum(1.,self.traf.tas)*self.Sref
-        cl = self.mass*g0/(self.qS*np.cos(self.bank))*(self.phase!=PHASE["GD"])+ 0.*(self.phase==PHASE["GD"])
-
-        # Drag
-        # Drag Coefficient
-
-        # phases TO, IC, CR
-        cdph = self.cd0cr+self.cd2cr*(cl*cl)
-
-        # phase AP
-        # in case approach coefficients in OPF-Files are set to zero:
-        #Use cruise values instead
-        cdapp = np.where(self.cd0ap !=0, self.cd0ap+self.cd2ap*(cl*cl), cdph)
-
-        # phase LD
-        # in case landing coefficients in OPF-Files are set to zero:
-        #Use cruise values instead
-        cdld = np.where(self.cd0ld !=0, self.cd0ld+self.cd2ld*(cl*cl), cdph)
-
-
-        # now combine phases
-        cd = (self.phase==PHASE['TO'])*cdph + (self.phase==PHASE["IC"])*cdph + (self.phase==PHASE["CR"])*cdph \
-            + (self.phase==PHASE['AP'])*cdapp + (self.phase ==PHASE['LD'])*cdld
-
-        # Drag:
-        self.D = cd*self.qS
-
-        # energy share factor and crossover altitude
-
-        # conditions
-        epsalt = np.array([0.001]*self.traf.ntraf)
-        self.climb = np.array(self.traf.delalt > epsalt)
-        self.descent = np.array(self.traf.delalt<-epsalt)
-        lvl = np.array(np.abs(self.traf.delalt)<0.0001)*1
-
-
-
-        # crossover altitiude
-        atrans = self.atranscl*self.climb + self.atransdes*(1-self.climb)
-        self.traf.abco = np.array(self.traf.alt>atrans)
-        self.traf.belco = np.array(self.traf.alt<atrans)
-
-        # energy share factor
-        self.ESF = esf(self.traf.abco, self.traf.belco, self.traf.alt, self.traf.M,\
-                  self.climb, self.descent, self.traf.delspd)
-
-        # THRUST
-        # 1. climb: max.climb thrust in ISA conditions (p. 32, BADA User Manual 3.12)
-        # condition: delta altitude positive
-
-
-        # temperature correction for non-ISA (as soon as applied)
-        #            ThrISA = (1-self.ctct2*(self.dtemp-self.ctct1))
-        # jet
-        # condition
-        cljet = np.logical_and.reduce([self.climb, self.jet]) * 1
-
-        # thrust
-        Tj = self.ctcth1* (1-(self.traf.alt/ft)/self.ctcth2+self.ctcth3*(self.traf.alt/ft)*(self.traf.alt/ft))
-
-        # combine jet and default aircraft
-        Tjc = cljet*Tj # *ThrISA
-
-        # turboprop
-        # condition
-        clturbo = np.logical_and.reduce([self.climb, self.turbo]) * 1
-
-        # thrust
-        Tt = self.ctcth1/np.maximum(1.,self.traf.tas/kts)*(1-(self.traf.alt/ft)/self.ctcth2)+self.ctcth3
-
-        # merge
-        Ttc = clturbo*Tt # *ThrISA
-
-        # piston
-        clpiston = np.logical_and.reduce([self.climb, self.piston])*1
-        Tp = self.ctcth1*(1-(self.traf.alt/ft)/self.ctcth2)+self.ctcth3/np.maximum(1.,self.traf.tas/kts)
-        Tpc = clpiston*Tp
-
-        # max climb thrust for futher calculations (equals maximum avaliable thrust)
-        maxthr = Tj*self.jet + Tt*self.turbo + Tp*self.piston
-
-        # 2. level flight: Thr = D.
-        Tlvl = lvl*self.D
-
-        # 3. Descent: condition: vs negative/ H>hdes: fixed formula. H<hdes: phase cr, ap, ld
-
-        # above or below Hpdes? Careful! If non-ISA: ALT must be replaced by Hp!
-        delh = (self.traf.alt - self.hpdes)
-
-        # above Hpdes:
-        high = np.array(delh>0)
-        Tdesh = maxthr*self.ctdesh*np.logical_and.reduce([self.descent, high])
-
-        # below Hpdes
-        low = np.array(delh<0)
-        # phase cruise
-        Tdeslc = maxthr*self.ctdesl*np.logical_and.reduce([self.descent, low, (self.phase==PHASE['CR'])])
-        # phase approach
-        Tdesla = maxthr*self.ctdesa*np.logical_and.reduce([self.descent, low, (self.phase==PHASE['AP'])])
-        # phase landing
-        Tdesll = maxthr*self.ctdesld*np.logical_and.reduce([self.descent, low, (self.phase==PHASE['LD'])])
-        # phase ground: minimum descent thrust as a first approach
-        Tgd = np.minimum.reduce([Tdesh, Tdeslc])*(self.phase==PHASE['GD'])
-
-        # merge all thrust conditions
-        T = np.maximum.reduce([Tjc, Ttc, Tpc, Tlvl, Tdesh, Tdeslc, Tdesla, Tdesll, Tgd])
-
-
-        # vertical speed
-        # vertical speed. Note: ISA only ( tISA = 1 )
-        # for climbs: reducing factor (reduced climb power) is multiplied
-        # cred applies below 0.8*hmax and for climbing aircraft only
-        hcred = np.array(self.traf.alt < (self.hmaxact*0.8))
-        clh = np.logical_and.reduce([hcred, self.climb])
-        cred = self.cred*clh
-        cpred = 1-cred*((self.mmax-self.mass)/(self.mmax-self.mmin))
-
-
-        # switch for given vertical speed avs
-        if (self.traf.avs.any()>0) or (self.traf.avs.any()<0):
-            # thrust = f(avs)
-            T = ((self.traf.avs!=0)*(((self.traf.pilot.vs*self.mass*g0)/     \
-                      (self.ESF*np.maximum(self.traf.eps,self.traf.tas)*cpred)) \
-                      + self.D)) + ((self.traf.avs==0)*T)
-
-        self.Thr = T
-
-        # Fuel consumption
-        # thrust specific fuel consumption - jet
-        # thrust
-        etaj = self.cf1*(1.0+(self.traf.tas/kts)/self.cf2)
-        # merge
-        ej = etaj*self.jet
-
-        # thrust specific fuel consumption - turboprop
-
-        # thrust
-        etat = self.cf1*(1.-(self.traf.tas/kts)/self.cf2)*((self.traf.tas/kts)/1000.)
-        # merge
-        et = etat*self.turbo
-
-        # thrust specific fuel consumption for all aircraft
-        # eta is given in [kg/(min*kN)] - convert to [kg/(min*N)]
-        eta = np.maximum.reduce([ej, et])/1000.
-
-        # nominal fuel flow - (jet & turbo) and piston
-        # condition jet,turbo:
-        jt = np.maximum.reduce([self.jet, self.turbo])
-        pdf = np.maximum.reduce ([self.piston])
-
-        fnomjt = eta*self.Thr*jt
-        fnomp = self.cf1*pdf
-        # merge
-        fnom = fnomjt + fnomp
-
-        # minimal fuel flow jet, turbo and piston
-        fminjt = self.cf3*(1-(self.traf.alt/ft)/self.cf4)*jt
-        fminp = self.cf3*pdf
-        #merge
-        fmin = fminjt + fminp
-
-        # cruise fuel flow jet, turbo and piston
-        fcrjt = eta*self.Thr*self.cf_cruise*jt
-        fcrp = self.cf1*self.cf_cruise*pdf
-        #merge
-        fcr = fcrjt + fcrp
-
-        # approach/landing fuel flow
-        fal = np.maximum(fnom, fmin)
-
-        # designate each aircraft to its fuelflow
-        # takeoff
-        ffto = fnom*(self.phase==PHASE['TO'])
-
-        # initial climb
-        ffic = fnom*(self.phase==PHASE['IC'])/2
-
-        # phase cruise and climb
-        cc = np.logical_and.reduce([self.climb, (self.phase==PHASE['CR'])])*1
-        ffcc = fnom*cc
-
-        # cruise and level
-        ffcrl = fcr*lvl
-
-        # descent cruise configuration
-        cd2 = np.logical_and.reduce ([self.descent, (self.phase==PHASE['CR'])])*1
-        ffcd = cd2*fmin
-
-        # approach
-        ffap = fal*(self.phase==PHASE['AP'])
-
-        # landing
-        ffld = fal*(self.phase==PHASE['LD'])
-
-        # ground
-        ffgd = fmin*(self.phase==PHASE['GD'])
-
-        # fuel flow for each condition
-        self.ff = np.maximum.reduce([ffto, ffic, ffcc, ffcrl, ffcd, ffap, ffld, ffgd])/60. # convert from kg/min to kg/sec
-
-        # update mass
-        self.mass = self.mass - self.ff*self.dt # Use fuelflow in kg/min
-
-
-
-        # for aircraft on the runway and taxiways we need to know, whether they
-        # are prior or after their flight
-        self.post_flight = np.where(self.descent, True, self.post_flight)
-
-        # when landing, we would like to stop the aircraft.
-        self.traf.pilot.spd = np.where((self.traf.alt <0.5)*(self.post_flight)*self.pf_flag, 0.0, self.traf.pilot.spd)
-
-
-        # otherwise taxiing will be impossible afterwards
-        # pf_flag is released so post_flight flag is only triggered once
-
-        self.pf_flag = np.where ((self.traf.alt <0.5)*(self.post_flight), False, self.pf_flag)
-
-        return
-
-
-    def limits(self):
-        """FLIGHT ENVELPOE"""
-        # summarize minimum speeds - ac in ground mode might be pushing back
-        self.vmin =  (self.phase == 1) * self.vmto + (self.phase == 2) * self.vmic + (self.phase == 3) * self.vmcr + \
-        (self.phase == 4) * self.vmap + (self.phase == 5) * self.vmld + (self.phase == 6) * -10.
-
-        # maximum altitude: hmax/act = MIN[hmo, hmax+gt*(dtemp-ctc1)+gw*(mmax-mact)]
-        #                   or hmo if hmx ==0 ()
-        # at the moment just ISA atmosphere, dtemp  = 0
-        c1 = self.dtemp - self.ctct1
-
-        # if c1<0: c1 = 0
-        # values above 0 remain, values below are replaced through 0
-        c1m = np.array(c1<0)*0.00000000000001
-        c1def = np.maximum(c1, c1m)
-
-        self.hact = self.hmax+self.gt*c1def+self.gw*(self.mmax-self.mass)
-        # if hmax in OPF File ==0: hmaxact = hmo, else minimum(hmo, hmact)
-        self.hmaxact = (self.hmax==0)*self.hmo +(self.hmax !=0)*np.minimum(self.hmo, self.hact)
-
-        # forwarding to tools
-        self.traf.limspd, self.traf.limspd_flag, self.traf.limalt, self.traf.limvs, self.traf.limvs_flag = \
-        calclimits(self.traf.pilot.spd, self.traf.gs,self.vmto, self.vmin, \
-        self.vmo, self.mmo, self.traf.M, self.traf.alt, self.hmaxact, \
-        self.traf.pilot.alt, self.maxthr, self.Thr,self.D, self.traf.tas, self.mass, self.ESF)
-
-        return
-
-    def acceleration(self, simdt):
-        # define acceleration: aircraft taxiing and taking off use ground acceleration,
-        # landing aircraft use ground deceleration, others use standard acceleration
-        # --> BADA uses the same value for ground acceleration as for deceleration
-
-        ax = ((self.phase==PHASE['IC']) + (self.phase==PHASE['CR']) + \
-                     (self.phase==PHASE['AP']) + (self.phase==PHASE['LD']) )                         \
-                 * np.minimum(abs(self.traf.delspd / max(1e-8,simdt)), self.traf.ax) + \
-             ((self.phase==PHASE['TO']) + (self.phase==PHASE['GD'])*(1-self.post_flight))      \
-                 * np.minimum(abs(self.traf.delspd / max(1e-8,simdt)), self.gr_acc) +  \
-              (self.phase==PHASE['GD'])*self.post_flight                                        \
-                 * np.minimum(abs(self.traf.delspd / max(1e-8,simdt)), self.gr_acc)
-
-        return ax
-
-
-        #------------------------------------------------------------------------------
-        #DEBUGGING
-
-        #record data
-        # self.log.write(self.dt, str(self.traf.alt[0]), str(self.traf.tas[0]), str(self.D[0]), str(self.T[0]), str(self.ff[0]),  str(self.traf.vs[0]), str(cd[0]))
-        # self.log.save()
-
-        # print self.id, self.phase, self.alt/ft, self.tas/kts, self.cas/kts, self.M,  \
-        # self.Thr, self.D, self.ff,  cl, cd, self.vs/fpm, self.ESF,self.atrans, maxthr, \
-        # self.vmto/kts, self.vmic/kts ,self.vmcr/kts, self.vmap/kts, self.vmld/kts, \
-        # CD0f, kf, self.hmaxact
+
+        # aerodynamics
+        # parasitic drag coefficients per phase
+        self.cd0to[-n:]     = coeff.CD0_to
+        self.cd0ic[-n:]     = coeff.CD0_ic
+        self.cd0cr[-n:]     = coeff.CD0_cr
+        self.cd0ap[-n:]     = coeff.CD0_ap
+        self.cd0ld[-n:]     = coeff.CD0_ld
+        self.gear[-n:]      = coeff.CD0_gear
+
+        # induced drag coefficients per phase
+        self.cd2to[-n:]     = coeff.CD2_to
+        self.cd2ic[-n:]     = coeff.CD2_ic
+        self.cd2cr[-n:]     = coeff.CD2_cr
+        self.cd2ap[-n:]     = coeff.CD2_ap
+        self.cd2ld[-n:]     = coeff.CD2_ld
+
+        # reduced climb coefficient
+        self.cred[-n:] = np.where(
+            self.jet[-n:], coeff.Cred_jet,
+            np.where(self.turbo[-n:], coeff.Cred_turboprop, coeff.Cred_piston)
+        )
+
+        # commented due to vectrization
+        # # NOTE: model only validated for jet and turbo aircraft
+        # if self.piston[-n:] and not self.warned2:
+        #     print "Using piston aircraft performance.",
+        #     print "Not valid for real performance calculations."
+        #     self.warned2 = True
+
+        # performance
+
+        # max climb thrust coefficients
+        self.ctcth1[-n:]    = coeff.CTC[0]  # jet/piston [N], turboprop [ktN]
+        self.ctcth2[-n:]    = coeff.CTC[1]  # [ft]
+        self.ctcth3[-n:]    = coeff.CTC[2]  # jet [1/ft^2], turboprop [N], piston [ktN]
+
+        # 1st and 2nd thrust temp coefficient
+        self.ctct1[-n:]     = coeff.CTC[3]  # [k]
+        self.ctct2[-n:]     = coeff.CTC[4]  # [1/k]
+        self.dtemp[-n:]     = 0.0  # [k], difference from current to ISA temperature. At the moment: 0, as ISA environment
+
+        # Descent Fuel Flow Coefficients
+        # Note: Ctdes,app and Ctdes,lnd assume a 3 degree descent gradient during app and lnd
+        self.ctdesl[-n:]    = coeff.CTdes_low
+        self.ctdesh[-n:]    = coeff.CTdes_high
+        self.ctdesa[-n:]    = coeff.CTdes_app
+        self.ctdesld[-n:]   = coeff.CTdes_land
+
+        # transition altitude for calculation of descent thrust
+        self.hpdes[-n:]     = coeff.Hp_des * ft
+        self.ESF[-n:]       = 1.0  # neutral initialisation
+
+        # flight phase
+        self.phase[-n:]       = PHASE["None"]
+        self.post_flight[-n:] = False  # we assume prior
+        self.pf_flag[-n:]     = True
+
+        # Thrust specific fuel consumption coefficients
+        # prevent from division per zero in fuelflow calculation
+        self.cf1[-n:]       = coeff.Cf1
+        self.cf2[-n:]       = 1.0 if coeff.Cf2 < 1e-9 else coeff.Cf2
+        self.cf3[-n:]       = coeff.Cf3
+        self.cf4[-n:]       = 1.0 if coeff.Cf4 < 1e-9 else coeff.Cf4
+        self.cf_cruise[-n:] = coeff.Cf_cruise
+
+        self.Thr[-n:]       = 0.0
+        self.D[-n:]         = 0.0
+        self.ff[-n:]        = 0.0
+
+        # ground
+        self.tol[-n:]       = coeff.TOL
+        self.ldl[-n:]       = coeff.LDL
+        self.ws[-n:]        = coeff.wingspan
+        self.len[-n:]       = coeff.length
+        # for now, BADA aircraft have the same acceleration as deceleration
+        self.gr_acc[-n:]    = coeff.gr_acc
+
+    def perf(self, simt):
+        if abs(simt - self.t0) >= self.dt:
+            self.t0 = simt
+        else:
+            return
+        """AIRCRAFT PERFORMANCE"""
+        # BADA version
+        swbada = True
+        # flight phase
+        self.phase, self.bank = \
+        phases(self.traf.alt, self.traf.gs, self.traf.delalt, \
+        self.traf.cas, self.vmto, self.vmic, self.vmap, self.vmcr, self.vmld, self.traf.bank, self.traf.bphase, \
+        self.traf.hdgsel, swbada)
+
+        # AERODYNAMICS
+        # Lift
+        self.qS = 0.5*self.traf.rho*np.maximum(1.,self.traf.tas)*np.maximum(1.,self.traf.tas)*self.Sref
+        cl = self.mass*g0/(self.qS*np.cos(self.bank))*(self.phase!=PHASE["GD"])+ 0.*(self.phase==PHASE["GD"])
+
+        # Drag
+        # Drag Coefficient
+
+        # phases TO, IC, CR
+        cdph = self.cd0cr+self.cd2cr*(cl*cl)
+
+        # phase AP
+        # in case approach coefficients in OPF-Files are set to zero:
+        #Use cruise values instead
+        cdapp = np.where(self.cd0ap !=0, self.cd0ap+self.cd2ap*(cl*cl), cdph)
+
+        # phase LD
+        # in case landing coefficients in OPF-Files are set to zero:
+        #Use cruise values instead
+        cdld = np.where(self.cd0ld !=0, self.cd0ld+self.cd2ld*(cl*cl), cdph)
+
+
+        # now combine phases
+        cd = (self.phase==PHASE['TO'])*cdph + (self.phase==PHASE["IC"])*cdph + (self.phase==PHASE["CR"])*cdph \
+            + (self.phase==PHASE['AP'])*cdapp + (self.phase ==PHASE['LD'])*cdld
+
+        # Drag:
+        self.D = cd*self.qS
+
+        # energy share factor and crossover altitude
+
+        # conditions
+        epsalt = np.array([0.001]*self.traf.ntraf)
+        self.climb = np.array(self.traf.delalt > epsalt)
+        self.descent = np.array(self.traf.delalt<-epsalt)
+        lvl = np.array(np.abs(self.traf.delalt)<0.0001)*1
+
+
+
+        # crossover altitiude
+        atrans = self.atranscl*self.climb + self.atransdes*(1-self.climb)
+        self.traf.abco = np.array(self.traf.alt>atrans)
+        self.traf.belco = np.array(self.traf.alt<atrans)
+
+        # energy share factor
+        self.ESF = esf(self.traf.abco, self.traf.belco, self.traf.alt, self.traf.M,\
+                  self.climb, self.descent, self.traf.delspd)
+
+        # THRUST
+        # 1. climb: max.climb thrust in ISA conditions (p. 32, BADA User Manual 3.12)
+        # condition: delta altitude positive
+
+
+        # temperature correction for non-ISA (as soon as applied)
+        #            ThrISA = (1-self.ctct2*(self.dtemp-self.ctct1))
+        # jet
+        # condition
+        cljet = np.logical_and.reduce([self.climb, self.jet]) * 1
+
+        # thrust
+        Tj = self.ctcth1* (1-(self.traf.alt/ft)/self.ctcth2+self.ctcth3*(self.traf.alt/ft)*(self.traf.alt/ft))
+
+        # combine jet and default aircraft
+        Tjc = cljet*Tj # *ThrISA
+
+        # turboprop
+        # condition
+        clturbo = np.logical_and.reduce([self.climb, self.turbo]) * 1
+
+        # thrust
+        Tt = self.ctcth1/np.maximum(1.,self.traf.tas/kts)*(1-(self.traf.alt/ft)/self.ctcth2)+self.ctcth3
+
+        # merge
+        Ttc = clturbo*Tt # *ThrISA
+
+        # piston
+        clpiston = np.logical_and.reduce([self.climb, self.piston])*1
+        Tp = self.ctcth1*(1-(self.traf.alt/ft)/self.ctcth2)+self.ctcth3/np.maximum(1.,self.traf.tas/kts)
+        Tpc = clpiston*Tp
+
+        # max climb thrust for futher calculations (equals maximum avaliable thrust)
+        maxthr = Tj*self.jet + Tt*self.turbo + Tp*self.piston
+
+        # 2. level flight: Thr = D.
+        Tlvl = lvl*self.D
+
+        # 3. Descent: condition: vs negative/ H>hdes: fixed formula. H<hdes: phase cr, ap, ld
+
+        # above or below Hpdes? Careful! If non-ISA: ALT must be replaced by Hp!
+        delh = (self.traf.alt - self.hpdes)
+
+        # above Hpdes:
+        high = np.array(delh>0)
+        Tdesh = maxthr*self.ctdesh*np.logical_and.reduce([self.descent, high])
+
+        # below Hpdes
+        low = np.array(delh<0)
+        # phase cruise
+        Tdeslc = maxthr*self.ctdesl*np.logical_and.reduce([self.descent, low, (self.phase==PHASE['CR'])])
+        # phase approach
+        Tdesla = maxthr*self.ctdesa*np.logical_and.reduce([self.descent, low, (self.phase==PHASE['AP'])])
+        # phase landing
+        Tdesll = maxthr*self.ctdesld*np.logical_and.reduce([self.descent, low, (self.phase==PHASE['LD'])])
+        # phase ground: minimum descent thrust as a first approach
+        Tgd = np.minimum.reduce([Tdesh, Tdeslc])*(self.phase==PHASE['GD'])
+
+        # merge all thrust conditions
+        T = np.maximum.reduce([Tjc, Ttc, Tpc, Tlvl, Tdesh, Tdeslc, Tdesla, Tdesll, Tgd])
+
+
+        # vertical speed
+        # vertical speed. Note: ISA only ( tISA = 1 )
+        # for climbs: reducing factor (reduced climb power) is multiplied
+        # cred applies below 0.8*hmax and for climbing aircraft only
+        hcred = np.array(self.traf.alt < (self.hmaxact*0.8))
+        clh = np.logical_and.reduce([hcred, self.climb])
+        cred = self.cred*clh
+        cpred = 1-cred*((self.mmax-self.mass)/(self.mmax-self.mmin))
+
+
+        # switch for given vertical speed avs
+        if (self.traf.avs.any()>0) or (self.traf.avs.any()<0):
+            # thrust = f(avs)
+            T = ((self.traf.avs!=0)*(((self.traf.pilot.vs*self.mass*g0)/     \
+                      (self.ESF*np.maximum(self.traf.eps,self.traf.tas)*cpred)) \
+                      + self.D)) + ((self.traf.avs==0)*T)
+
+        self.Thr = T
+
+        # Fuel consumption
+        # thrust specific fuel consumption - jet
+        # thrust
+        etaj = self.cf1*(1.0+(self.traf.tas/kts)/self.cf2)
+        # merge
+        ej = etaj*self.jet
+
+        # thrust specific fuel consumption - turboprop
+
+        # thrust
+        etat = self.cf1*(1.-(self.traf.tas/kts)/self.cf2)*((self.traf.tas/kts)/1000.)
+        # merge
+        et = etat*self.turbo
+
+        # thrust specific fuel consumption for all aircraft
+        # eta is given in [kg/(min*kN)] - convert to [kg/(min*N)]
+        eta = np.maximum.reduce([ej, et])/1000.
+
+        # nominal fuel flow - (jet & turbo) and piston
+        # condition jet,turbo:
+        jt = np.maximum.reduce([self.jet, self.turbo])
+        pdf = np.maximum.reduce ([self.piston])
+
+        fnomjt = eta*self.Thr*jt
+        fnomp = self.cf1*pdf
+        # merge
+        fnom = fnomjt + fnomp
+
+        # minimal fuel flow jet, turbo and piston
+        fminjt = self.cf3*(1-(self.traf.alt/ft)/self.cf4)*jt
+        fminp = self.cf3*pdf
+        #merge
+        fmin = fminjt + fminp
+
+        # cruise fuel flow jet, turbo and piston
+        fcrjt = eta*self.Thr*self.cf_cruise*jt
+        fcrp = self.cf1*self.cf_cruise*pdf
+        #merge
+        fcr = fcrjt + fcrp
+
+        # approach/landing fuel flow
+        fal = np.maximum(fnom, fmin)
+
+        # designate each aircraft to its fuelflow
+        # takeoff
+        ffto = fnom*(self.phase==PHASE['TO'])
+
+        # initial climb
+        ffic = fnom*(self.phase==PHASE['IC'])/2
+
+        # phase cruise and climb
+        cc = np.logical_and.reduce([self.climb, (self.phase==PHASE['CR'])])*1
+        ffcc = fnom*cc
+
+        # cruise and level
+        ffcrl = fcr*lvl
+
+        # descent cruise configuration
+        cd2 = np.logical_and.reduce ([self.descent, (self.phase==PHASE['CR'])])*1
+        ffcd = cd2*fmin
+
+        # approach
+        ffap = fal*(self.phase==PHASE['AP'])
+
+        # landing
+        ffld = fal*(self.phase==PHASE['LD'])
+
+        # ground
+        ffgd = fmin*(self.phase==PHASE['GD'])
+
+        # fuel flow for each condition
+        self.ff = np.maximum.reduce([ffto, ffic, ffcc, ffcrl, ffcd, ffap, ffld, ffgd])/60. # convert from kg/min to kg/sec
+
+        # update mass
+        self.mass = self.mass - self.ff*self.dt # Use fuelflow in kg/min
+
+
+
+        # for aircraft on the runway and taxiways we need to know, whether they
+        # are prior or after their flight
+        self.post_flight = np.where(self.descent, True, self.post_flight)
+
+        # when landing, we would like to stop the aircraft.
+        self.traf.pilot.spd = np.where((self.traf.alt <0.5)*(self.post_flight)*self.pf_flag, 0.0, self.traf.pilot.spd)
+
+
+        # otherwise taxiing will be impossible afterwards
+        # pf_flag is released so post_flight flag is only triggered once
+
+        self.pf_flag = np.where ((self.traf.alt <0.5)*(self.post_flight), False, self.pf_flag)
+
+        return
+
+
+    def limits(self):
+        """FLIGHT ENVELPOE"""
+        # summarize minimum speeds - ac in ground mode might be pushing back
+        self.vmin =  (self.phase == 1) * self.vmto + (self.phase == 2) * self.vmic + (self.phase == 3) * self.vmcr + \
+        (self.phase == 4) * self.vmap + (self.phase == 5) * self.vmld + (self.phase == 6) * -10.
+
+        # maximum altitude: hmax/act = MIN[hmo, hmax+gt*(dtemp-ctc1)+gw*(mmax-mact)]
+        #                   or hmo if hmx ==0 ()
+        # at the moment just ISA atmosphere, dtemp  = 0
+        c1 = self.dtemp - self.ctct1
+
+        # if c1<0: c1 = 0
+        # values above 0 remain, values below are replaced through 0
+        c1m = np.array(c1<0)*0.00000000000001
+        c1def = np.maximum(c1, c1m)
+
+        self.hact = self.hmax+self.gt*c1def+self.gw*(self.mmax-self.mass)
+        # if hmax in OPF File ==0: hmaxact = hmo, else minimum(hmo, hmact)
+        self.hmaxact = (self.hmax==0)*self.hmo +(self.hmax !=0)*np.minimum(self.hmo, self.hact)
+
+        # forwarding to tools
+        self.traf.limspd, self.traf.limspd_flag, self.traf.limalt, self.traf.limvs, self.traf.limvs_flag = \
+        calclimits(self.traf.pilot.spd, self.traf.gs,self.vmto, self.vmin, \
+        self.vmo, self.mmo, self.traf.M, self.traf.alt, self.hmaxact, \
+        self.traf.pilot.alt, self.maxthr, self.Thr,self.D, self.traf.tas, self.mass, self.ESF)
+
+        return
+
+    def acceleration(self, simdt):
+        # define acceleration: aircraft taxiing and taking off use ground acceleration,
+        # landing aircraft use ground deceleration, others use standard acceleration
+        # --> BADA uses the same value for ground acceleration as for deceleration
+
+        ax = ((self.phase==PHASE['IC']) + (self.phase==PHASE['CR']) + \
+                     (self.phase==PHASE['AP']) + (self.phase==PHASE['LD']) )                         \
+                 * np.minimum(abs(self.traf.delspd / max(1e-8,simdt)), self.traf.ax) + \
+             ((self.phase==PHASE['TO']) + (self.phase==PHASE['GD'])*(1-self.post_flight))      \
+                 * np.minimum(abs(self.traf.delspd / max(1e-8,simdt)), self.gr_acc) +  \
+              (self.phase==PHASE['GD'])*self.post_flight                                        \
+                 * np.minimum(abs(self.traf.delspd / max(1e-8,simdt)), self.gr_acc)
+
+        return ax
+
+
+        #------------------------------------------------------------------------------
+        #DEBUGGING
+
+        #record data
+        # self.log.write(self.dt, str(self.traf.alt[0]), str(self.traf.tas[0]), str(self.D[0]), str(self.T[0]), str(self.ff[0]),  str(self.traf.vs[0]), str(cd[0]))
+        # self.log.save()
+
+        # print self.id, self.phase, self.alt/ft, self.tas/kts, self.cas/kts, self.M,  \
+        # self.Thr, self.D, self.ff,  cl, cd, self.vs/fpm, self.ESF,self.atrans, maxthr, \
+        # self.vmto/kts, self.vmic/kts ,self.vmcr/kts, self.vmap/kts, self.vmld/kts, \
+        # CD0f, kf, self.hmaxact