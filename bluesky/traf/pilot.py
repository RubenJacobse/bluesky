--- conflicted
+++ resolved
@@ -49,11 +49,7 @@
 
         # Compute the desired heading needed to compensate for the wind
         if self.traf.wind.winddim > 0:
-<<<<<<< HEAD
-            
-=======
 
->>>>>>> f0cf9a11
             # Calculate wind correction
             vwn, vwe = self.traf.wind.getdata(self.traf.lat, self.traf.lon, self.traf.alt)
             Vw       = np.sqrt(vwn * vwn + vwe * vwe)
@@ -70,8 +66,6 @@
         # check for the flight envelope
         self.traf.delalt = self.traf.apalt - self.traf.alt  # [m]
         self.traf.perf.limits()
-        
-        #print self.aspd[0]/kts
 
         #print self.aspd[0]/kts
 
