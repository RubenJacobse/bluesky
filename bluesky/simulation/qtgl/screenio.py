""" ScreenIO is a screen proxy on the simulation side for the QTGL implementation of BlueSky."""
import time
import numpy as np

# Local imports
import bluesky as bs
from bluesky import stack
import bluesky.manager as manager
from bluesky.manager import Timer
from .simevents import ACDataEvent, RouteDataEvent, PanZoomEvent, \
                        SimInfoEvent, StackTextEvent, ShowDialogEvent, DisplayFlagEvent, \
                        PanZoomEventType, DisplayShapeEvent


class ScreenIO(object):
    """Class within sim task which sends/receives data to/from GUI task"""

    # =========================================================================
    # Settings
    # =========================================================================
    # Update rate of simulation info messages [Hz]
    siminfo_rate = 1

    # Update rate of aircraft update messages [Hz]
    acupdate_rate = 5

    # =========================================================================
    # Functions
    # =========================================================================
    def __init__(self):
        # Keep track of the important parameters of the screen state
        # (We receive these through events from the gui)
        self.ctrlat      = 0.0
        self.ctrlon      = 0.0
        self.scrzoom     = 1.0

        self.route_acid  = None

        # Timing bookkeeping counters
        self.prevtime    = 0.0
        self.samplecount = 0
        self.prevcount   = 0

        # Output event timers
        self.slow_timer = Timer()
        self.slow_timer.timeout.connect(self.send_siminfo)
        self.slow_timer.timeout.connect(self.send_route_data)
        self.slow_timer.start(int(1000 / self.siminfo_rate))

        self.fast_timer = Timer()
        self.fast_timer.timeout.connect(self.send_aircraft_data)
        self.fast_timer.start(int(1000 / self.acupdate_rate))

    def update(self):
        if bs.sim.state == bs.sim.op:
            self.samplecount += 1

    def reset(self):
        self.samplecount = 0
        self.prevcount   = 0
        self.prevtime    = 0.0

        # Communicate reset to gui
        manager.send_event(DisplayFlagEvent('RESET', 'ALL'))


    def echo(self, text):
        manager.send_event(StackTextEvent(disptext=text))

    def cmdline(self, text):
        manager.send_event(StackTextEvent(cmdtext=text))

    def getviewlatlon(self):
        lat0 = self.ctrlat - 1.0 / self.scrzoom
        lat1 = self.ctrlat + 1.0 / self.scrzoom
        lon0 = self.ctrlon - 1.0 / self.scrzoom
        lon1 = self.ctrlon + 1.0 / self.scrzoom
        return lat0, lat1, lon0, lon1

    def zoom(self, zoom, absolute=True):
        if absolute:
            self.scrzoom = zoom
        else:
            self.scrzoom *= zoom
        manager.send_event(PanZoomEvent(zoom=zoom, absolute=absolute))

    def symbol(self):
        manager.send_event(DisplayFlagEvent('SYM'))

    def trails(self,sw):
        manager.send_event(DisplayFlagEvent('TRAIL',sw))

    def pan(self, *args):
        ''' Move center of display, relative of to absolute position lat,lon '''
        if args[0] == "LEFT":
            self.ctrlon -= 0.5
        elif args[0] == "RIGHT":
            self.ctrlon += 0.5
        elif args[0] == "UP" or args[0] == "ABOVE":
            self.ctrlat += 0.5
        elif args[0] == "DOWN":
            self.ctrlat -= 0.5
        else:
            self.ctrlat, self.ctrlon = args

        manager.send_event(PanZoomEvent(pan=(self.ctrlat, self.ctrlon), absolute=True))

    def showroute(self, acid):
        ''' Toggle show route for this aircraft '''
        self.route_acid = acid
        return True

    def addnavwpt(self, name, lat, lon):
        ''' Add custom waypoint to visualization '''
        manager.send_event(DisplayFlagEvent('DEFWPT', (name, lat, lon)))
        return True

    def showssd(self, *param):
        ''' Conflict prevention display
            Show solution space diagram, indicating potential conflicts'''
        manager.send_event(DisplayFlagEvent('SSD', param))

    def show_file_dialog(self):
        manager.send_event(ShowDialogEvent())
        return ''

    def show_cmd_doc(self, cmd=''):
        manager.send_event(ShowDialogEvent(1, cmd=cmd))

    def feature(self, switch, argument=''):
        manager.send_event(DisplayFlagEvent(switch, argument))

    def filteralt(self, *args):
        manager.send_event(DisplayFlagEvent('FILTERALT', args))

    def objappend(self, objtype, objname, data_in):
        """Add a drawing object to the radar screen using the following inpouts:
           objtype: "LINE"/"POLY" /"BOX"/"CIRCLE" = string with type of object
           objname: string with a name as key for reference
           objdata: lat,lon data, depending on type:
                    POLY/LINE: lat0,lon0,lat1,lon1,lat2,lon2,....
                    BOX : lat0,lon0,lat1,lon1   (bounding box coordinates)
                    CIRCLE: latctr,lonctr,radiusnm  (circle parameters)
        """
        if data_in is None:
            # This is an object delete event
            data = None

        elif objtype == 'LINE' or objtype[:4] == 'POLY':
            # Input data is laist or array: [lat0,lon0,lat1,lon1,lat2,lon2,lat3,lon3,..]
            data = np.array(data_in, dtype=np.float32)

        elif objtype == 'BOX':
            # Convert box coordinates into polyline list
            # BOX: 0 = lat0, 1 = lon0, 2 = lat1, 3 = lon1 , use bounding box
            data = np.array([data_in[0], data_in[1],
                             data_in[0], data_in[3],
                             data_in[2], data_in[3],
                             data_in[2], data_in[1]], dtype=np.float32)

        elif objtype == 'CIRCLE':
            # Input data is latctr,lonctr,radius[nm]
            # Convert circle into polyline list

            # Circle parameters
            Rearth = 6371000.0             # radius of the Earth [m]
            numPoints = 72                 # number of straight line segments that make up the circrle

            # Inputs
            lat0 = data_in[0]              # latitude of the center of the circle [deg]
            lon0 = data_in[1]              # longitude of the center of the circle [deg]
            Rcircle = data_in[2] * 1852.0  # radius of circle [NM]

            # Compute flat Earth correction at the center of the experiment circle
            coslatinv = 1.0 / np.cos(np.deg2rad(lat0))

            # compute the x and y coordinates of the circle
            angles    = np.linspace(0.0, 2.0 * np.pi, numPoints)   # ,endpoint=True) # [rad]

            # Calculate the circle coordinates in lat/lon degrees.
            # Use flat-earth approximation to convert from cartesian to lat/lon.
            latCircle = lat0 + np.rad2deg(Rcircle * np.sin(angles) / Rearth)  # [deg]
            lonCircle = lon0 + np.rad2deg(Rcircle * np.cos(angles) * coslatinv / Rearth)  # [deg]

            # make the data array in the format needed to plot circle
            data = np.empty(2 * numPoints, dtype=np.float32)  # Create empty array
            data[0::2] = latCircle  # Fill array lat0,lon0,lat1,lon1....
            data[1::2] = lonCircle

        manager.send_event(DisplayShapeEvent(objname, data))

    def event(self, event, sender_id):
        if event.type() == PanZoomEventType:
            self.ctrlat  = event.pan[0]
            self.ctrlon  = event.pan[1]
            self.scrzoom = event.zoom
            return True

        return False

    # =========================================================================
    # Slots
    # =========================================================================
    def send_siminfo(self):
        t  = time.time()
        dt = np.maximum(t - self.prevtime, 0.00001)  # avoid divide by 0
        speed = (self.samplecount - self.prevcount) / dt * bs.sim.simdt
        manager.send_event(SimInfoEvent(speed, bs.sim.simdt, bs.sim.simt,
            bs.sim.simtclock, bs.traf.ntraf, bs.sim.state, stack.get_scenname()))
        self.prevtime  = t
        self.prevcount = self.samplecount

    def send_aircraft_data(self):
<<<<<<< HEAD
        data            = ACDataEvent()
        data.simt       = bs.sim.simt
        data.id         = bs.traf.id
        data.lat        = bs.traf.lat
        data.lon        = bs.traf.lon
        data.alt        = bs.traf.alt
        data.tas        = bs.traf.tas
        data.cas        = bs.traf.cas
        data.iconf      = bs.traf.asas.iconf
        data.confcpalat = bs.traf.asas.latowncpa
        data.confcpalon = bs.traf.asas.lonowncpa
        data.trk        = bs.traf.hdg
        data.vs         = bs.traf.vs

        # Trails, send only new line segments to be added
        data.swtrails  = bs.traf.trails.active
        data.traillat0 = bs.traf.trails.newlat0
        data.traillon0 = bs.traf.trails.newlon0
        data.traillat1 = bs.traf.trails.newlat1
        data.traillon1 = bs.traf.trails.newlon1
        bs.traf.trails.clearnew()

        # Last segment which is being built per aircraft
        data.traillastlat   = bs.traf.trails.lastlat
        data.traillastlon   = bs.traf.trails.lastlon

        # Conflict statistics
        data.nconf_tot  = len(bs.traf.asas.conflist_all)
        data.nlos_tot   = len(bs.traf.asas.LOSlist_all)
        data.nconf_exp  = len(bs.traf.asas.conflist_exp)
        data.nlos_exp   = len(bs.traf.asas.LOSlist_exp)
        data.nconf_cur  = len(bs.traf.asas.conflist_now)
        data.nlos_cur   = len(bs.traf.asas.LOSlist_now)

        manager.send_event(data)

=======
        if manager.isActive():
            data            = ACDataEvent()
            data.simt       = bs.sim.simt
            data.id         = bs.traf.id
            data.lat        = bs.traf.lat
            data.lon        = bs.traf.lon
            data.alt        = bs.traf.alt
            data.tas        = bs.traf.tas
            data.cas        = bs.traf.cas
            data.iconf      = bs.traf.asas.iconf
            data.confcpalat = bs.traf.asas.latowncpa
            data.confcpalon = bs.traf.asas.lonowncpa
            data.trk        = bs.traf.hdg
            data.vs         = bs.traf.vs

            # Trails, send only new line segments to be added
            data.swtrails  = bs.traf.trails.active
            data.traillat0 = bs.traf.trails.newlat0
            data.traillon0 = bs.traf.trails.newlon0
            data.traillat1 = bs.traf.trails.newlat1
            data.traillon1 = bs.traf.trails.newlon1
            bs.traf.trails.clearnew()

            # Last segment which is being built per aircraft
            data.traillastlat   = list(bs.traf.trails.lastlat)
            data.traillastlon   = list(bs.traf.trails.lastlon)

            # Conflict statistics
            data.nconf_tot  = len(bs.traf.asas.conflist_all)
            data.nlos_tot   = len(bs.traf.asas.LOSlist_all)
            data.nconf_exp  = len(bs.traf.asas.conflist_exp)
            data.nlos_exp   = len(bs.traf.asas.LOSlist_exp)
            data.nconf_cur  = len(bs.traf.asas.conflist_now)
            data.nlos_cur   = len(bs.traf.asas.LOSlist_now)
            
            # Transition level as defined in traf
            data.translvl   = bs.traf.translvl

            manager.sendEvent(data)

    @pyqtSlot()
>>>>>>> 7d302810
    def send_route_data(self):
        if self.route_acid:
            data               = RouteDataEvent()
            data.acid          = self.route_acid
            idx   = bs.traf.id2idx(self.route_acid)
            if idx >= 0:
                route          = bs.traf.ap.route[idx]
                data.iactwp    = route.iactwp

                # We also need the corresponding aircraft position
                data.aclat     = bs.traf.lat[idx]
                data.aclon     = bs.traf.lon[idx]

                data.wplat     = route.wplat
                data.wplon     = route.wplon

                data.wpalt     = route.wpalt
                data.wpspd     = route.wpspd

                data.wpname    = route.wpname

            manager.send_event(data)  # Send route data to GUI<|MERGE_RESOLUTION|>--- conflicted
+++ resolved
@@ -211,7 +211,6 @@
         self.prevcount = self.samplecount
 
     def send_aircraft_data(self):
-<<<<<<< HEAD
         data            = ACDataEvent()
         data.simt       = bs.sim.simt
         data.id         = bs.traf.id
@@ -246,51 +245,11 @@
         data.nconf_cur  = len(bs.traf.asas.conflist_now)
         data.nlos_cur   = len(bs.traf.asas.LOSlist_now)
 
-        manager.send_event(data)
-
-=======
-        if manager.isActive():
-            data            = ACDataEvent()
-            data.simt       = bs.sim.simt
-            data.id         = bs.traf.id
-            data.lat        = bs.traf.lat
-            data.lon        = bs.traf.lon
-            data.alt        = bs.traf.alt
-            data.tas        = bs.traf.tas
-            data.cas        = bs.traf.cas
-            data.iconf      = bs.traf.asas.iconf
-            data.confcpalat = bs.traf.asas.latowncpa
-            data.confcpalon = bs.traf.asas.lonowncpa
-            data.trk        = bs.traf.hdg
-            data.vs         = bs.traf.vs
-
-            # Trails, send only new line segments to be added
-            data.swtrails  = bs.traf.trails.active
-            data.traillat0 = bs.traf.trails.newlat0
-            data.traillon0 = bs.traf.trails.newlon0
-            data.traillat1 = bs.traf.trails.newlat1
-            data.traillon1 = bs.traf.trails.newlon1
-            bs.traf.trails.clearnew()
-
-            # Last segment which is being built per aircraft
-            data.traillastlat   = list(bs.traf.trails.lastlat)
-            data.traillastlon   = list(bs.traf.trails.lastlon)
-
-            # Conflict statistics
-            data.nconf_tot  = len(bs.traf.asas.conflist_all)
-            data.nlos_tot   = len(bs.traf.asas.LOSlist_all)
-            data.nconf_exp  = len(bs.traf.asas.conflist_exp)
-            data.nlos_exp   = len(bs.traf.asas.LOSlist_exp)
-            data.nconf_cur  = len(bs.traf.asas.conflist_now)
-            data.nlos_cur   = len(bs.traf.asas.LOSlist_now)
-            
-            # Transition level as defined in traf
-            data.translvl   = bs.traf.translvl
-
-            manager.sendEvent(data)
-
-    @pyqtSlot()
->>>>>>> 7d302810
+        # Transition level as defined in traf
+        data.translvl   = bs.traf.translvl
+
+        manager.sendEvent(data)
+
     def send_route_data(self):
         if self.route_acid:
             data               = RouteDataEvent()
